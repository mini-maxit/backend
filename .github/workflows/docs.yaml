name: docs

on:
  push:
    branches:
<<<<<<< HEAD
      - master
=======
>>>>>>> bf19a675
      - develop
  workflow_dispatch:


jobs:
  build:
    runs-on: ubuntu-latest

    permissions:
      contents: write
      pull-requests: write

    steps:
      - uses: actions/checkout@v4

      - name: Setup go
        uses: actions/setup-go@v5

      - name: Install Swagger tools
        run: |
          go install github.com/mini-maxit/swag/cmd/swag@latest
          go get -u github.com/swaggo/http-swagger
          go install github.com/go-swagger/go-swagger/cmd/swagger@latest

      - name: Init swag
        run: cd cmd/app; swag init --dir ./,../../internal/api/http/httputils,../../package/domain/schemas,../.. -o ../../docs --ot go,yaml; cd ../..

      - name: Convert swagger to markdown
        run: swagger generate markdown -f docs/swagger.yaml --output docs/swagger.md

      - name: Create new branch for docs update
        run: |
          BRANCH_NAME="update-swagger-docs-$(date +%Y%m%d%H%M%S)"
          echo "branch_name=$BRANCH_NAME" >> $GITHUB_ENV

      - name: Create Pull Request
        uses: peter-evans/create-pull-request@v7
        with:
          token: ${{ secrets.GITHUB_TOKEN }}
          branch: ${{ env.branch_name }}
          title: "docs: update swagger docs"
          commit-message: "docs: update swagger docs"
          body: "This PR updates the Swagger documentation."
          base: ${{ github.ref_name }}
          delete-branch: true
          add-paths: docs/*
          labels: |
            documentation
            automated pr<|MERGE_RESOLUTION|>--- conflicted
+++ resolved
@@ -3,11 +3,7 @@
 on:
   push:
     branches:
-<<<<<<< HEAD
       - master
-=======
->>>>>>> bf19a675
-      - develop
   workflow_dispatch:
 
 
