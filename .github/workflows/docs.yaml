name: update-swagger-docs

on:
  push:
    branches:
      - master
      - develop
  workflow_dispatch:

jobs:
  generate-and-push:
    runs-on: ubuntu-latest

    permissions:
      contents: write

    steps:
      - name: Checkout repository
        uses: actions/checkout@v4
        with:
          fetch-depth: 0

      - name: Setup go
        uses: actions/setup-go@v5
        with:
          go-version-file: go.mod

      - name: Install Swagger tools
        run: |
<<<<<<< HEAD
          go install github.com/swaggo/swag/cmd/swag@latest
          go install github.com/go-swagger/go-swagger/cmd/swagger@latest

      - name: Generate Swagger docs
        run: |
          cd cmd/app
          swag init --dir ./,../../internal/api/http/httputils,../../package/domain/schemas,../.. -o ../../docs --ot go,yaml
          cd ../..
=======
          go install github.com/mini-maxit/swag/cmd/swag@latest

      - name: Generate Swagger docs
        run: |
          ./scripts/update-docs.sh
>>>>>>> 68d319d0

      - name: Extract owner and repo name
        id: repo
        run: |
          echo "REPO_NAME=$(echo ${GITHUB_REPOSITORY} | cut -d'/' -f2)" >> $GITHUB_OUTPUT

      - name: Clone docs branch
        run: |
          git clone --branch docs https://${{secrets.DOCS_PAT}}@github.com/${GITHUB_REPOSITORY}.git temp_docs

      - name: Push Swagger YAML to docs branch
        run: |
          # Determine target folder based on source branch
          if [[ "${GITHUB_REF##*/}" == "master" ]]; then
            TARGET_DIR="master"
          else
            TARGET_DIR="develop"
          fi

          GENERATED_FILE="docs/swagger.yaml"
          cd temp_docs

          mkdir -p "${TARGET_DIR}"

          cp "../${GENERATED_FILE}" "${TARGET_DIR}/swagger.yaml"

          git config user.name "github-actions[bot]"
          git config user.email "github-actions[bot]@users.noreply.github.com"

          git add "${TARGET_DIR}/swagger.yaml"
          git commit -m "Update Swagger docs for ${TARGET_DIR} from ${GITHUB_SHA}" || echo "No changes to commit"

          git pull --rebase origin docs || true
          git push origin docs<|MERGE_RESOLUTION|>--- conflicted
+++ resolved
@@ -27,22 +27,11 @@
 
       - name: Install Swagger tools
         run: |
-<<<<<<< HEAD
-          go install github.com/swaggo/swag/cmd/swag@latest
-          go install github.com/go-swagger/go-swagger/cmd/swagger@latest
-
-      - name: Generate Swagger docs
-        run: |
-          cd cmd/app
-          swag init --dir ./,../../internal/api/http/httputils,../../package/domain/schemas,../.. -o ../../docs --ot go,yaml
-          cd ../..
-=======
           go install github.com/mini-maxit/swag/cmd/swag@latest
 
       - name: Generate Swagger docs
         run: |
           ./scripts/update-docs.sh
->>>>>>> 68d319d0
 
       - name: Extract owner and repo name
         id: repo
