--- conflicted
+++ resolved
@@ -11,19 +11,11 @@
 	"github.com/mini-maxit/backend/internal/logger"
 )
 
-<<<<<<< HEAD
-// @title Mini Maxit API Documentation testing the workflow
-// @version 1.0
-// @description This is the API documentation for the Mini Maxit API.
-// @host localhost:8080
-// @BasePath /api/v1
-=======
 // @title			Mini Maxit API Documentation testing the workflow
 // @version		1.0
 // @description	This is the API documentation for the Mini Maxit API.
 // @host			localhost:8080
 // @BasePath		/api/v1
->>>>>>> 4f81a830
 func main() {
 	if _, ok := os.LookupEnv("DEBUG"); ok {
 		err := godotenv.Load("././.env")
