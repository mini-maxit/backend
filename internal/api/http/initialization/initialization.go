--- conflicted
+++ resolved
@@ -26,13 +26,9 @@
 	AuthRoute    routes.AuthRoute
 	TaskRoute    routes.TaskRoute
 	SessionRoute routes.SessionRoute
-<<<<<<< HEAD
 	SwaggerRoute routes.SwaggerRoute
 	UserRoute    routes.UserRoute
 	SubmissionRoute routes.SubmissionRoutes
-=======
-	UserRoute    routes.UserRoute
->>>>>>> 4f81a830
 
 	QueueListener queue.QueueListener
 }
@@ -78,11 +74,7 @@
 		log.Panicf("Failed to connect to database: %s", err.Error())
 	}
 	// Repositories
-<<<<<<< HEAD
-	_, err = repository.NewLanguageRepository(tx)
-=======
 	langRepository, err := repository.NewLanguageRepository(tx)
->>>>>>> 4f81a830
 	if err != nil {
 		log.Panicf("Failed to create language repository: %s", err.Error())
 	}
@@ -114,13 +106,10 @@
 	if err != nil {
 		log.Panicf("Failed to create session repository: %s", err.Error())
 	}
-<<<<<<< HEAD
 	submissionResultRepository, err := repository.NewSubmissionResultRepository(tx)
 	if err != nil {
 		log.Panicf("Failed to create submission result repository: %s", err.Error())
 	}
-=======
->>>>>>> 4f81a830
 
 	if err := db.Commit(); err != nil {
 		log.Panicf("Failed to commit transaction: %s", err.Error())
@@ -129,28 +118,19 @@
 	// Services
 	userService := service.NewUserService(userRepository)
 	taskService := service.NewTaskService(cfg, taskRepository, submissionRepository)
-<<<<<<< HEAD
-	languageService := service.NewLanguageService()
 	queueService, err := service.NewQueueService(taskRepository, submissionRepository, queueRepository, conn, channel, cfg.BrokerConfig.QueueName, cfg.BrokerConfig.ResponseQueueName)
 	if err != nil {
 		log.Panicf("Failed to create queue service: %s", err.Error())
 	}
 	sessionService := service.NewSessionService(sessionRepository, userRepository)
 	authService := service.NewAuthService(userRepository, sessionService)
+	languageService := service.NewLanguageService(langRepository)
 	submissionService := service.NewSubmissionService(submissionRepository, submissionResultRepository, languageService, taskService, userService)
-=======
-	queueService, err := service.NewQueueService(taskRepository, submissionRepository, queueRepository, conn, channel, cfg.BrokerConfig.QueueName, cfg.BrokerConfig.ResponseQueueName)
-	if err != nil {
-		log.Panicf("Failed to create queue service: %s", err.Error())
-	}
-	sessionService := service.NewSessionService(sessionRepository, userRepository)
-	authService := service.NewAuthService(userRepository, sessionService)
-	langService := service.NewLanguageService(langRepository)
 	tx, err = db.Connect()
 	if err != nil {
 		log.Panicf("Failed to connect to database to init languages: %s", err.Error())
 	}
-	err = langService.InitLanguages(tx)
+	err = languageService.InitLanguages(tx)
 	if err != nil {
 		log.Panicf("Failed to init languages: %s", err.Error())
 		tx.Rollback()
@@ -159,19 +139,14 @@
 	if err != nil {
 		log.Panicf("Failed to commit transaction after lang init: %s", err.Error())
 	}
->>>>>>> 4f81a830
 
 	// Routes
 	taskRoute := routes.NewTaskRoute(cfg.FileStorageUrl, taskService)
 	sessionRoute := routes.NewSessionRoute(sessionService)
 	authRoute := routes.NewAuthRoute(userService, authService)
-<<<<<<< HEAD
 	swaggerRoute := routes.NewSwaggerRoute()
 	userRoute := routes.NewUserRoute(userService)
 	submissionRoute := routes.NewSubmissionRoutes(submissionService, cfg.FileStorageUrl, queueService)
-=======
-	userRoute := routes.NewUserRoute(userService)
->>>>>>> 4f81a830
 
 	// Queue listener
 	queueListener, err := queue.NewQueueListener(conn, channel, taskService, cfg.BrokerConfig.ResponseQueueName)
@@ -187,14 +162,9 @@
 		SessionService: sessionService,
 		AuthRoute:      authRoute,
 		SessionRoute:   sessionRoute,
-<<<<<<< HEAD
 		SwaggerRoute:   swaggerRoute,
 		TaskRoute:      taskRoute,
 		UserRoute:      userRoute,
 		SubmissionRoute: submissionRoute,
 	}
-=======
-		TaskRoute:      taskRoute,
-		UserRoute:      userRoute}
->>>>>>> 4f81a830
 }