package initialization

import (
	"fmt"
	"time"

	"github.com/mini-maxit/backend/internal/api/http/routes"
	"github.com/mini-maxit/backend/internal/api/queue"
	"github.com/mini-maxit/backend/internal/config"
	"github.com/mini-maxit/backend/internal/database"
	"github.com/mini-maxit/backend/package/repository"
	"github.com/mini-maxit/backend/package/service"

	amqp "github.com/rabbitmq/amqp091-go"
)

type Initialization struct {
	Cfg *config.Config
	Db  database.Database

	TaskService    service.TaskService
	SessionService service.SessionService

	AuthRoute    routes.AuthRoute
	TaskRoute    routes.TaskRoute
	SessionRoute routes.SessionRoute
	SwaggerRoute routes.SwaggerRoute
	UserRoute 	 routes.UserRoute

	QueueListener queue.QueueListener
}

func connectToBroker(cfg *config.Config) (*amqp.Connection, *amqp.Channel) {
	var err error
	var conn *amqp.Connection
	for v := range 5 {
		conn, err = amqp.Dial(fmt.Sprintf("amqp://%s:%s@%s:%d/", cfg.BrokerConfig.User, cfg.BrokerConfig.Password, cfg.BrokerConfig.Host, cfg.BrokerConfig.Port))
		if err != nil {
			fmt.Printf("Failed to connect to RabbitMQ: %v\n", err)
			time.Sleep(2*time.Second + time.Duration(v))
			continue
		}
	}

	if err != nil {
		panic(fmt.Errorf("failed to connect to RabbitMQ: %w", err))
	}
	channel, err := conn.Channel()
	if err != nil {
		panic(fmt.Errorf("failed to create channel: %w", err))
	}

	return conn, channel
}

func NewInitialization(cfg *config.Config) *Initialization {
	conn, channel := connectToBroker(cfg)
	db, err := database.NewPostgresDB(cfg)
	if err != nil {
		panic(fmt.Errorf("failed to connect to database: %w", err))
	}

	// Repositories
	_, err = repository.NewLanguageRepository(db.Connect())
	if err != nil {
		panic(fmt.Errorf("failed to create language repository: %w", err))
	}
	userRepository, err := repository.NewUserRepository(db.Connect())
	if err != nil {
		panic(fmt.Errorf("failed to create user repository: %w", err))
	}
	taskRepository, err := repository.NewTaskRepository(db.Connect())
	if err != nil {
		panic(fmt.Errorf("failed to create task repository: %w", err))
	}
	_, err = repository.NewGroupRepository(db.Connect())
	if err != nil {
		panic(fmt.Errorf("failed to create group repository: %w", err))
	}
	submissionRepository, err := repository.NewSubmissionRepository(db.Connect())
	if err != nil {
		panic(fmt.Errorf("failed to create submission repository: %w", err))
	}
	_, err = repository.NewSubmissionResultRepository(db.Connect())
	if err != nil {
		panic(fmt.Errorf("failed to create submission result repository: %w", err))
	}
	queueRepository, err := repository.NewQueueMessageRepository(db.Connect())
	if err != nil {
		panic(fmt.Errorf("failed to create queue repository: %w", err))
	}
	sessionRepository, err := repository.NewSessionRepository(db.Connect())
	if err != nil {
		panic(fmt.Errorf("failed to create session repository: %w", err))
	}

	// Services
	userService := service.NewUserService(db, userRepository)
	taskService := service.NewTaskService(db, cfg, taskRepository, submissionRepository)
	queueService, err := service.NewQueueService(db, taskRepository, submissionRepository, queueRepository, conn, channel, cfg.BrokerConfig.QueueName, cfg.BrokerConfig.ResponseQueueName)
	if err != nil {
		panic(fmt.Errorf("failed to create queue service: %w", err))
	}
	sessionService := service.NewSessionService(db, sessionRepository, userRepository)
	authService := service.NewAuthService(db, userRepository, sessionService)

	// Routes
	taskRoute := routes.NewTaskRoute(cfg.FileStorageUrl, taskService, queueService)
	sessionRoute := routes.NewSessionRoute(sessionService)
	authRoute := routes.NewAuthRoute(userService, authService)
	swaggerRoute := routes.NewSwaggerRoute()
	userRoute := routes.NewUserRoute(userService)

	// Queue listener
	queueListener, err := queue.NewQueueListener(conn, channel, taskService, cfg.BrokerConfig.ResponseQueueName)
	if err != nil {
		panic(fmt.Errorf("failed to create queue listener: %w", err))
	}

<<<<<<< HEAD
	return &Initialization{Cfg: cfg, Db: db, TaskService: taskService, TaskRoute: taskRoute, QueueListener: queueListener, SessionRoute: sessionRoute, AuthRoute: authRoute, SwaggerRoute: swaggerRoute, UserRoute: userRoute}
=======
	return &Initialization{Cfg: cfg, Db: db, TaskService: taskService, SessionService: sessionService, TaskRoute: taskRoute, QueueListener: queueListener, SessionRoute: sessionRoute, AuthRoute: authRoute}
>>>>>>> d1f3d045
}<|MERGE_RESOLUTION|>--- conflicted
+++ resolved
@@ -117,9 +117,5 @@
 		panic(fmt.Errorf("failed to create queue listener: %w", err))
 	}
 
-<<<<<<< HEAD
 	return &Initialization{Cfg: cfg, Db: db, TaskService: taskService, TaskRoute: taskRoute, QueueListener: queueListener, SessionRoute: sessionRoute, AuthRoute: authRoute, SwaggerRoute: swaggerRoute, UserRoute: userRoute}
-=======
-	return &Initialization{Cfg: cfg, Db: db, TaskService: taskService, SessionService: sessionService, TaskRoute: taskRoute, QueueListener: queueListener, SessionRoute: sessionRoute, AuthRoute: authRoute}
->>>>>>> d1f3d045
 }