--- conflicted
+++ resolved
@@ -121,9 +121,6 @@
 		logger.Log(&init_logger, "Failed to create queue listener:", err.Error(), logger.Panic)
 	}
 
-<<<<<<< HEAD
-	return &Initialization{Cfg: cfg, Db: db, TaskService: taskService, TaskRoute: taskRoute, SessionService: sessionService, QueueListener: queueListener, SessionRoute: sessionRoute, AuthRoute: authRoute, SwaggerRoute: swaggerRoute, UserRoute: userRoute}
-=======
 	return &Initialization{Cfg: cfg,
 		QueueListener:  queueListener,
 		Db:             db,
@@ -134,5 +131,4 @@
 		SwaggerRoute:   swaggerRoute,
 		TaskRoute:      taskRoute,
 		UserRoute:      userRoute}
->>>>>>> 8717771c
 }