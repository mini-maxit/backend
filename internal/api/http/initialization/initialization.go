--- conflicted
+++ resolved
@@ -39,30 +39,18 @@
 	for v := range 5 {
 		conn, err = amqp.Dial(fmt.Sprintf("amqp://%s:%s@%s:%d/", cfg.BrokerConfig.User, cfg.BrokerConfig.Password, cfg.BrokerConfig.Host, cfg.BrokerConfig.Port))
 		if err != nil {
-<<<<<<< HEAD
 			broker_logger.Warnf("Failed to connect to RabbitMQ: %s", err.Error())
-=======
-			logger.Log(&broker_logger, "Failed to connect to RabbitMQ:", err.Error(), logger.Warn)
->>>>>>> 2396014f
 			time.Sleep(2*time.Second + time.Duration(v))
 			continue
 		}
 	}
 
 	if err != nil {
-<<<<<<< HEAD
 		broker_logger.Panicf("Failed to connect to RabbitMQ: %s", err.Error())
 	}
 	channel, err := conn.Channel()
 	if err != nil {
 		broker_logger.Panicf("Failed to create channel: %s", err.Error())
-=======
-		logger.Log(&broker_logger, "Failed to connect to RabbitMQ:", err.Error(), logger.Panic)
-	}
-	channel, err := conn.Channel()
-	if err != nil {
-		logger.Log(&broker_logger, "Failed to create channel:", err.Error(), logger.Panic)
->>>>>>> 2396014f
 	}
 
 	return conn, channel
@@ -73,17 +61,12 @@
 	conn, channel := connectToBroker(cfg)
 	db, err := database.NewPostgresDB(cfg)
 	if err != nil {
-<<<<<<< HEAD
 		init_logger.Panicf("Failed to connect to database: %s", err.Error())
-=======
-		logger.Log(&init_logger, "Failed to connect to database:", err.Error(), logger.Panic)
->>>>>>> 2396014f
 	}
 
 	// Repositories
 	_, err = repository.NewLanguageRepository(db.Connect())
 	if err != nil {
-<<<<<<< HEAD
 		init_logger.Panicf("Failed to create language repository: %s", err.Error())
 	}
 	userRepository, err := repository.NewUserRepository(db.Connect())
@@ -113,37 +96,6 @@
 	sessionRepository, err := repository.NewSessionRepository(db.Connect())
 	if err != nil {
 		init_logger.Panicf("Failed to create session repository: %s", err.Error())
-=======
-		logger.Log(&init_logger, "Failed to create language repository:", err.Error(), logger.Panic)
-	}
-	userRepository, err := repository.NewUserRepository(db.Connect())
-	if err != nil {
-		logger.Log(&init_logger, "Failed to create user repository:", err.Error(), logger.Panic)
-	}
-	taskRepository, err := repository.NewTaskRepository(db.Connect())
-	if err != nil {
-		logger.Log(&init_logger, "Failed to create task repository:", err.Error(), logger.Panic)
-	}
-	_, err = repository.NewGroupRepository(db.Connect())
-	if err != nil {
-		logger.Log(&init_logger, "Failed to create group repository:", err.Error(), logger.Panic)
-	}
-	submissionRepository, err := repository.NewSubmissionRepository(db.Connect())
-	if err != nil {
-		logger.Log(&init_logger, "Failed to create submission repository:", err.Error(), logger.Panic)
-	}
-	_, err = repository.NewSubmissionResultRepository(db.Connect())
-	if err != nil {
-		logger.Log(&init_logger, "Failed to create submission result repository:", err.Error(), logger.Panic)
-	}
-	queueRepository, err := repository.NewQueueMessageRepository(db.Connect())
-	if err != nil {
-		logger.Log(&init_logger, "Failed to create queue repository:", err.Error(), logger.Panic)
-	}
-	sessionRepository, err := repository.NewSessionRepository(db.Connect())
-	if err != nil {
-		logger.Log(&init_logger, "Failed to create session repository:", err.Error(), logger.Panic)
->>>>>>> 2396014f
 	}
 
 	// Services
@@ -151,11 +103,7 @@
 	taskService := service.NewTaskService(db, cfg, taskRepository, submissionRepository)
 	queueService, err := service.NewQueueService(db, taskRepository, submissionRepository, queueRepository, conn, channel, cfg.BrokerConfig.QueueName, cfg.BrokerConfig.ResponseQueueName)
 	if err != nil {
-<<<<<<< HEAD
 		init_logger.Panicf("Failed to create queue service: %s", err.Error())
-=======
-		logger.Log(&init_logger, "Failed to create queue service:", err.Error(), logger.Panic)
->>>>>>> 2396014f
 	}
 	sessionService := service.NewSessionService(db, sessionRepository, userRepository)
 	authService := service.NewAuthService(db, userRepository, sessionService)
@@ -170,14 +118,9 @@
 	// Queue listener
 	queueListener, err := queue.NewQueueListener(conn, channel, taskService, cfg.BrokerConfig.ResponseQueueName)
 	if err != nil {
-<<<<<<< HEAD
 		init_logger.Panicf("Failed to create queue listener: %s", err.Error())
 	}
 
-	return &Initialization{Cfg: cfg, Db: db, TaskService: taskService, TaskRoute: taskRoute, SessionService: sessionService, QueueListener: queueListener, SessionRoute: sessionRoute, AuthRoute: authRoute, SwaggerRoute: swaggerRoute, UserRoute: userRoute}
-=======
-		logger.Log(&init_logger, "Failed to create queue listener:", err.Error(), logger.Panic)
-	}
 
 	return &Initialization{Cfg: cfg,
 		QueueListener:  queueListener,
@@ -189,5 +132,4 @@
 		SwaggerRoute:   swaggerRoute,
 		TaskRoute:      taskRoute,
 		UserRoute:      userRoute}
->>>>>>> 2396014f
 }