--- conflicted
+++ resolved
@@ -4,13 +4,8 @@
 	"encoding/json"
 	"net/http"
 
-<<<<<<< HEAD
-	"github.com/mini-maxit/backend/internal/api/http/middleware"
-	"github.com/mini-maxit/backend/internal/api/http/utils"
-=======
 	"github.com/mini-maxit/backend/internal/api/http/httputils"
 	"github.com/mini-maxit/backend/internal/api/http/middleware"
->>>>>>> 4f81a830
 	"github.com/mini-maxit/backend/internal/database"
 	"github.com/mini-maxit/backend/package/domain/schemas"
 	"github.com/mini-maxit/backend/package/service"
@@ -34,15 +29,10 @@
 //	@Accept			json
 //	@Produce		json
 //	@Param			request	body		schemas.UserLoginRequest	true	"User Login Request"
-<<<<<<< HEAD
-//	@Failure		500		{object}	utils.ApiResponse[schemas.UserLoginErrorResponse]
-//	@Success		200		{object}	utils.ApiResponse[schemas.UserLoginSuccessResponse]
-=======
 //	@Failure		400		{object}	httputils.ApiError
 //	@Failure		401		{object}	httputils.ApiError
 //	@Failure		500		{object}	httputils.ApiError
 //	@Success		200		{object}	httputils.ApiResponse[schemas.Session]
->>>>>>> 4f81a830
 //	@Router			/login [post]
 func (ar *AuthRouteImpl) Login(w http.ResponseWriter, r *http.Request) {
 	if r.Method != http.MethodPost {
@@ -61,21 +51,6 @@
 	db := r.Context().Value(middleware.DatabaseKey).(database.Database)
 	tx, err := db.Connect()
 	if err != nil {
-<<<<<<< HEAD
-		utils.ReturnError(w, http.StatusInternalServerError, "Transaction was not started by middleware. "+err.Error())
-		return
-	}
-	_, err = ar.userService.GetUserByEmail(tx, request.Email)
-	if err != nil {
-		db.Rollback()
-		utils.ReturnError(w, http.StatusUnauthorized, "Given email does not exist. Verify your email and try again.")
-		return
-	}
-
-	session, err := ar.authService.Login(tx, request.Email, request.Password)
-	if err != nil {
-		db.Rollback()
-=======
 		httputils.ReturnError(w, http.StatusInternalServerError, "Transaction was not started by middleware. "+err.Error())
 	}
 
@@ -86,7 +61,6 @@
 			httputils.ReturnError(w, http.StatusUnauthorized, "User not found. This email is not registerd.")
 			return
 		}
->>>>>>> 4f81a830
 		if err == service.ErrInvalidCredentials {
 			httputils.ReturnError(w, http.StatusUnauthorized, "Invalid credentials. Verify your email and password and try again.")
 			return
@@ -105,15 +79,10 @@
 //	@Accept			json
 //	@Produce		json
 //	@Param			request	body		schemas.UserRegisterRequest	true	"User Register Request"
-<<<<<<< HEAD
-//	@Failure		500		{object}	utils.ApiResponse[schemas.UserRegisterErrorResponse]
-//	@Success		201		{object}	utils.ApiResponse[schemas.UserRegisterSuccessResponse]
-=======
 //	@Failure		400		{object}	httputils.ApiError
 //	@Failure		405		{object}	httputils.ApiError
 //	@Failure		500		{object}	httputils.ApiError
 //	@Success		201		{object}	httputils.ApiResponse[schemas.Session]
->>>>>>> 4f81a830
 //	@Router			/register [post]
 func (ar *AuthRouteImpl) Register(w http.ResponseWriter, r *http.Request) {
 	if r.Method != http.MethodPost {
@@ -131,12 +100,7 @@
 	db := r.Context().Value(middleware.DatabaseKey).(database.Database)
 	tx, err := db.Connect()
 	if err != nil {
-<<<<<<< HEAD
-		utils.ReturnError(w, http.StatusInternalServerError, "Transaction was not started by middleware. "+err.Error())
-		return
-=======
 		httputils.ReturnError(w, http.StatusInternalServerError, "Transaction was not started by middleware. "+err.Error())
->>>>>>> 4f81a830
 	}
 
 	session, err := ar.authService.Register(tx, request)
@@ -145,17 +109,6 @@
 		break
 	case service.ErrUserAlreadyExists:
 		db.Rollback()
-<<<<<<< HEAD
-		utils.ReturnError(w, http.StatusBadRequest, err.Error())
-		return
-	default:
-		db.Rollback()
-		utils.ReturnError(w, http.StatusInternalServerError, "Failed to register. "+err.Error())
-		return
-	}
-
-	utils.ReturnSuccess(w, http.StatusCreated, session)
-=======
 		httputils.ReturnError(w, http.StatusBadRequest, err.Error())
 		return
 	default:
@@ -165,7 +118,6 @@
 	}
 
 	httputils.ReturnSuccess(w, http.StatusCreated, session)
->>>>>>> 4f81a830
 }
 
 func NewAuthRoute(userService service.UserService, authService service.AuthService) AuthRoute {
