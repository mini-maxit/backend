package routes

import (
	"encoding/json"
	"net/http"
	"strconv"

	"github.com/mini-maxit/backend/internal/api/http/httputils"
	"github.com/mini-maxit/backend/internal/api/http/middleware"
	"github.com/mini-maxit/backend/internal/database"
	"github.com/mini-maxit/backend/package/domain/schemas"
	"github.com/mini-maxit/backend/package/errors"
	"github.com/mini-maxit/backend/package/service"
)

type GroupRoute interface {
	CreateGroup(w http.ResponseWriter, r *http.Request)
	GetGroup(w http.ResponseWriter, r *http.Request)
	GetAllGroup(w http.ResponseWriter, r *http.Request)
	EditGroup(w http.ResponseWriter, r *http.Request)
	AddUsersToGroup(w http.ResponseWriter, r *http.Request)
	GetGroupUsers(w http.ResponseWriter, r *http.Request)
}

type GroupRouteImpl struct {
	groupService service.GroupService
}

// CreateGroup godoc
//
//	@Tags			group
//	@Summary		Create a group
//	@Description	Create a group
//	@Accept			json
//	@Produce		json
//	@Param			body body CreateGroup true "Create Group"
//	@Failure		400 {object} httputils.ApiError
//	@Failure		403 {object} httputils.ApiError
//	@Failure		405 {object} httputils.ApiError
//	@Failure		500 {object} httputils.ApiError
//	@Success		200 {object} int64
//	@Router			/group/ [post]
func (gr *GroupRouteImpl) CreateGroup(w http.ResponseWriter, r *http.Request) {
	if r.Method != http.MethodPost {
		httputils.ReturnError(w, http.StatusMethodNotAllowed, "Method not allowed")
		return
	}

	var request schemas.CreateGroup
	err := json.NewDecoder(r.Body).Decode(&request)
	if err != nil {
		httputils.ReturnError(w, http.StatusBadRequest, "Invalid request body. "+err.Error())
		return
	}

	db := r.Context().Value(middleware.DatabaseKey).(database.Database)
	tx, err := db.BeginTransaction()
	if err != nil {
		httputils.ReturnError(w, http.StatusInternalServerError, "Transaction was not started by middleware. "+err.Error())
		return
	}

	current_user := r.Context().Value(middleware.UserKey).(schemas.User)

	group := &schemas.Group{
		Name:      request.Name,
		CreatedBy: current_user.Id,
	}
	groupId, err := gr.groupService.CreateGroup(tx, current_user, group)
	if err != nil {
		db.Rollback()
		status := http.StatusInternalServerError
		if err == errors.ErrNotAuthorized {
			status = http.StatusForbidden
		}
		httputils.ReturnError(w, status, "Failed to create group. "+err.Error())
		return
	}

	httputils.ReturnSuccess(w, http.StatusOK, groupId)
}

// GetGroup godoc
//
// @Tags            group
// @Summary         Get a group
// @Description     Get a group
// @Produce         json
// @Param           id path int true "Group ID"
// @Failure         400 {object} httputils.ApiError
// @Failure         403 {object} httputils.ApiError
// @Failure         405 {object} httputils.ApiError
// @Failure         500 {object} httputils.ApiError
// @Success         200 {object} httputils.ApiResponse[schemas.Group]
// @Router          /group/{id} [get]
func (gr *GroupRouteImpl) GetGroup(w http.ResponseWriter, r *http.Request) {
	if r.Method != http.MethodGet {
		httputils.ReturnError(w, http.StatusMethodNotAllowed, "Method not allowed")
		return
	}

	db := r.Context().Value(middleware.DatabaseKey).(database.Database)
	tx, err := db.BeginTransaction()
	if err != nil {
		httputils.ReturnError(w, http.StatusInternalServerError, "Transaction was not started by middleware. "+err.Error())
		return
	}

	groupStr := r.PathValue("id")
	if groupStr == "" {
		httputils.ReturnError(w, http.StatusBadRequest, "Group ID cannot be empty")
		return
	}
	groupId, err := strconv.ParseInt(groupStr, 10, 64)
	if err != nil {
		httputils.ReturnError(w, http.StatusBadRequest, "Invalid group ID")
		return
	}

	current_user := r.Context().Value(middleware.UserKey).(schemas.User)

	group, err := gr.groupService.GetGroup(tx, current_user, groupId)
	if err != nil {
		db.Rollback()
		status := http.StatusInternalServerError
		if err == errors.ErrNotAuthorized {
			status = http.StatusForbidden
		}
		httputils.ReturnError(w, status, "Failed to create group. "+err.Error())
		return
	}

	httputils.ReturnSuccess(w, http.StatusOK, group)
}

// GetAllGroup godoc
//
// @Tags            group
// @Summary         Get all groups
// @Description     Get all groups
// @Produce         json
// @Failure         400 {object} httputils.ApiError
// @Failure         403 {object} httputils.ApiError
// @Failure         405 {object} httputils.ApiError
// @Failure         500 {object} httputils.ApiError
// @Success         200 {object} httputils.ApiResponse[[]schemas.Group]
// @Router          /group/ [get]
func (gr *GroupRouteImpl) GetAllGroup(w http.ResponseWriter, r *http.Request) {
	if r.Method != http.MethodGet {
		httputils.ReturnError(w, http.StatusMethodNotAllowed, "Method not allowed")
		return
	}

	db := r.Context().Value(middleware.DatabaseKey).(database.Database)
	tx, err := db.BeginTransaction()
	if err != nil {
		httputils.ReturnError(w, http.StatusInternalServerError, "Error connecting to database. "+err.Error())
		return
	}

<<<<<<< HEAD
	query := r.URL.Query()
	queryParams, err := httputils.GetQueryParams(&query, httputils.TaskDefaultSortField)
=======
	queryParams := r.Context().Value(middleware.QueryParamsKey).(map[string]interface{})
	groups, err := gr.groupService.GetAllGroup(tx, queryParams)
>>>>>>> 1f6b71d8
	if err != nil {
		db.Rollback()
		httputils.ReturnError(w, http.StatusBadRequest, err.Error())
		return
	}

	current_user := r.Context().Value(middleware.UserKey).(schemas.User)

	groups, err := gr.groupService.GetAllGroup(tx, current_user, queryParams)
	if err != nil {
		db.Rollback()
		status := http.StatusInternalServerError
		if err == errors.ErrNotAuthorized {
			status = http.StatusForbidden
		}
		httputils.ReturnError(w, status, "Failed to create group. "+err.Error())
		return
	}

	if groups == nil {
		groups = []schemas.Group{}
	}

	httputils.ReturnSuccess(w, http.StatusOK, groups)
}

// EditGroup godoc
//
// @Tags            group
// @Summary         Edit a group
// @Description     Edit a group
// @Accept          json
// @Produce         json
// @Param           id path int true "Group ID"
// @Param           body body EditGroup true "Edit Group"
// @Failure         400 {object} httputils.ApiError
// @Failure         403 {object} httputils.ApiError
// @Failure         405 {object} httputils.ApiError
// @Failure         500 {object} httputils.ApiError
// @Success         200 {object} httputils.ApiResponse[schemas.Group]
// @Router          /group/{id} [put]
func (gr *GroupRouteImpl) EditGroup(w http.ResponseWriter, r *http.Request) {
	if r.Method != http.MethodPut {
		httputils.ReturnError(w, http.StatusMethodNotAllowed, "Method not allowed")
		return
	}

	var request schemas.EditGroup
	err := json.NewDecoder(r.Body).Decode(&request)
	if err != nil {
		httputils.ReturnError(w, http.StatusBadRequest, "Invalid request body. "+err.Error())
		return
	}

	db := r.Context().Value(middleware.DatabaseKey).(database.Database)
	tx, err := db.BeginTransaction()
	if err != nil {
		httputils.ReturnError(w, http.StatusInternalServerError, "Transaction was not started by middleware. "+err.Error())
		return
	}

	groupStr := r.PathValue("id")
	if groupStr == "" {
		httputils.ReturnError(w, http.StatusBadRequest, "Group ID cannot be empty")
		return
	}
	groupId, err := strconv.ParseInt(groupStr, 10, 64)
	if err != nil {
		httputils.ReturnError(w, http.StatusBadRequest, "Invalid group ID")
		return
	}

	current_user := r.Context().Value(middleware.UserKey).(schemas.User)

	resp, err := gr.groupService.Edit(tx, current_user, groupId, &request)
	if err != nil {
		db.Rollback()
		status := http.StatusInternalServerError
		if err == errors.ErrNotAuthorized {
			status = http.StatusForbidden
		}
		httputils.ReturnError(w, status, "Failed to create group. "+err.Error())
		return
	}

	httputils.ReturnSuccess(w, http.StatusOK, resp)
}

// AddUsersToGroup godoc
//
// @Tags            group
// @Summary         Add users to a group
// @Description     Add users to a group
// @Accept          json
// @Produce         json
// @Param           id path int true "Group ID"
// @Param           body body UserIds true "User IDs"
// @Failure         400 {object} httputils.ApiError
// @Failure         403 {object} httputils.ApiError
// @Failure         405 {object} httputils.ApiError
// @Failure         500 {object} httputils.ApiError
// @Success         200 {object} httputils.ApiResponse
// @Router          /group/{id}/users [post]
func (gr *GroupRouteImpl) AddUsersToGroup(w http.ResponseWriter, r *http.Request) {
	if r.Method != http.MethodPost {
		httputils.ReturnError(w, http.StatusMethodNotAllowed, "Method not allowed")
		return
	}

	groupIdStr := r.PathValue("id")
	if groupIdStr == "" {
		httputils.ReturnError(w, http.StatusBadRequest, "Group ID cannot be empty")
		return
	}

	groupId, err := strconv.ParseInt(groupIdStr, 10, 64)
	if err != nil {
		httputils.ReturnError(w, http.StatusBadRequest, "Invalid group ID")
		return
	}

	var request struct {
		UserIds []int64 `json:"userIds"`
	}
	decoder := json.NewDecoder(r.Body)
	err = decoder.Decode(&request)
	if err != nil {
		httputils.ReturnError(w, http.StatusBadRequest, "Invalid group IDs.")
		return
	}

	db := r.Context().Value(middleware.DatabaseKey).(database.Database)
	tx, err := db.Connect()
	if err != nil {
		httputils.ReturnError(w, http.StatusInternalServerError, "Transaction was not started by middleware. "+err.Error())
		return
	}

	current_user := r.Context().Value(middleware.UserKey).(schemas.User)

	err = gr.groupService.AddUsersToGroup(tx, current_user, groupId, request.UserIds)
	if err != nil {
		db.Rollback()
		status := http.StatusInternalServerError
		if err == errors.ErrNotAuthorized {
			status = http.StatusForbidden
		}
		httputils.ReturnError(w, status, "Failed to add users to group. "+err.Error())
		return
	}
	httputils.ReturnSuccess(w, http.StatusOK, "Users added to group successfully")
}

// GetGroupUsers godoc
//
// @Tags            group
// @Summary         Get users in a group
// @Description     Get users in a group
// @Produce         json
// @Param           id path int true "Group ID"
// @Failure         400 {object} httputils.ApiError
// @Failure         403 {object} httputils.ApiError
// @Failure         405 {object} httputils.ApiError
// @Failure         500 {object} httputils.ApiError
// @Success         200 {object} httputils.ApiResponse
// @Router          /group/{id}/users [get]
func (gr *GroupRouteImpl) GetGroupUsers(w http.ResponseWriter, r *http.Request) {
	if r.Method != http.MethodGet {
		httputils.ReturnError(w, http.StatusMethodNotAllowed, "Method not allowed")
		return
	}

	groupIdStr := r.PathValue("id")
	if groupIdStr == "" {
		httputils.ReturnError(w, http.StatusBadRequest, "Group ID cannot be empty")
		return
	}

	groupId, err := strconv.ParseInt(groupIdStr, 10, 64)
	if err != nil {
		httputils.ReturnError(w, http.StatusBadRequest, "Invalid group ID")
		return
	}

	db := r.Context().Value(middleware.DatabaseKey).(database.Database)
	tx, err := db.Connect()
	if err != nil {
		httputils.ReturnError(w, http.StatusInternalServerError, "Transaction was not started by middleware. "+err.Error())
		return
	}

	current_user := r.Context().Value(middleware.UserKey).(schemas.User)

	users, err := gr.groupService.GetGroupUsers(tx, current_user, groupId)
	if err != nil {
		db.Rollback()
		status := http.StatusInternalServerError
		if err == errors.ErrNotAuthorized {
			status = http.StatusForbidden
		}
		httputils.ReturnError(w, status, "Failed to get group users. "+err.Error())
		return
	}

	httputils.ReturnSuccess(w, http.StatusOK, users)
}

func RegisterGroupRoutes(mux *http.ServeMux, groupRoute GroupRoute) {
	mux.HandleFunc("/", func(w http.ResponseWriter, r *http.Request) {
		switch r.Method {
		case http.MethodPost:
			groupRoute.CreateGroup(w, r)
		case http.MethodGet:
			groupRoute.GetAllGroup(w, r)
		default:
			httputils.ReturnError(w, http.StatusMethodNotAllowed, "Method not allowed")
		}
	})

	mux.HandleFunc("/{id}", func(w http.ResponseWriter, r *http.Request) {
		switch r.Method {
		case http.MethodGet:
			groupRoute.GetGroup(w, r)
		case http.MethodPut:
			groupRoute.EditGroup(w, r)
		default:
			httputils.ReturnError(w, http.StatusMethodNotAllowed, "Method not allowed")
		}
	})

	mux.HandleFunc("/{id}/users", func(w http.ResponseWriter, r *http.Request) {
		switch r.Method {
		case http.MethodPost:
			groupRoute.AddUsersToGroup(w, r)
		case http.MethodGet:
			groupRoute.GetGroupUsers(w, r)
		default:
			httputils.ReturnError(w, http.StatusMethodNotAllowed, "Method not allowed")
		}
	})
}

func NewGroupRoute(groupService service.GroupService) GroupRoute {
	return &GroupRouteImpl{
		groupService: groupService,
	}
}<|MERGE_RESOLUTION|>--- conflicted
+++ resolved
@@ -158,19 +158,7 @@
 		return
 	}
 
-<<<<<<< HEAD
-	query := r.URL.Query()
-	queryParams, err := httputils.GetQueryParams(&query, httputils.TaskDefaultSortField)
-=======
 	queryParams := r.Context().Value(middleware.QueryParamsKey).(map[string]interface{})
-	groups, err := gr.groupService.GetAllGroup(tx, queryParams)
->>>>>>> 1f6b71d8
-	if err != nil {
-		db.Rollback()
-		httputils.ReturnError(w, http.StatusBadRequest, err.Error())
-		return
-	}
-
 	current_user := r.Context().Value(middleware.UserKey).(schemas.User)
 
 	groups, err := gr.groupService.GetAllGroup(tx, current_user, queryParams)
@@ -297,7 +285,7 @@
 	}
 
 	db := r.Context().Value(middleware.DatabaseKey).(database.Database)
-	tx, err := db.Connect()
+	tx, err := db.BeginTransaction()
 	if err != nil {
 		httputils.ReturnError(w, http.StatusInternalServerError, "Transaction was not started by middleware. "+err.Error())
 		return
@@ -350,7 +338,7 @@
 	}
 
 	db := r.Context().Value(middleware.DatabaseKey).(database.Database)
-	tx, err := db.Connect()
+	tx, err := db.BeginTransaction()
 	if err != nil {
 		httputils.ReturnError(w, http.StatusInternalServerError, "Transaction was not started by middleware. "+err.Error())
 		return
