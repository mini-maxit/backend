package routes

import (
	"net/http"

	"github.com/mini-maxit/backend/internal/api/http/utils"
)

type SwaggerRoute struct{}

func NewSwaggerRoute() SwaggerRoute {
	return SwaggerRoute{}
}

func (sw *SwaggerRoute) Docs(w http.ResponseWriter, r *http.Request) {
	if r.Method != http.MethodGet {
<<<<<<< HEAD
		utils.ReturnError(w, http.StatusNotFound, utils.CodeMethodNotAllowed, "Not found")
=======
		utils.ReturnError(w, http.StatusNotFound, "Not found")
>>>>>>> 8717771c
		return
	}

	utils.ReturnError(w, http.StatusNotImplemented, "Not implemented")
	// idk what is going on the url in the index.html is not working and not getting the api sepecs correctly
	// http.ServeFile(w, r, "docs/index.html")
}<|MERGE_RESOLUTION|>--- conflicted
+++ resolved
@@ -14,11 +14,7 @@
 
 func (sw *SwaggerRoute) Docs(w http.ResponseWriter, r *http.Request) {
 	if r.Method != http.MethodGet {
-<<<<<<< HEAD
-		utils.ReturnError(w, http.StatusNotFound, utils.CodeMethodNotAllowed, "Not found")
-=======
 		utils.ReturnError(w, http.StatusNotFound, "Not found")
->>>>>>> 8717771c
 		return
 	}
 
