package routes

import (
	"bytes"
	"encoding/json"
	"fmt"
	"io"
	"mime/multipart"
	"net/http"
	"strconv"
	"strings"

	"github.com/mini-maxit/backend/internal/api/http/httputils"
	"github.com/mini-maxit/backend/internal/api/http/middleware"
	"github.com/mini-maxit/backend/internal/database"
	"github.com/mini-maxit/backend/package/domain/schemas"
	"github.com/mini-maxit/backend/package/errors"
	"github.com/mini-maxit/backend/package/service"
)

type TaskRoute interface {
	GetAllTasks(w http.ResponseWriter, r *http.Request)
	GetTask(w http.ResponseWriter, r *http.Request)
	GetAllForGroup(w http.ResponseWriter, r *http.Request)
	GetAllAssingedTasks(w http.ResponseWriter, r *http.Request)
	GetAllCreatedTasks(w http.ResponseWriter, r *http.Request)
	UploadTask(w http.ResponseWriter, r *http.Request)
	UpdateTask(w http.ResponseWriter, r *http.Request)
	DeleteTask(w http.ResponseWriter, r *http.Request)
	AssignTaskToUsers(w http.ResponseWriter, r *http.Request)
	AssignTaskToGroups(w http.ResponseWriter, r *http.Request)
	UnAssignTaskFromUsers(w http.ResponseWriter, r *http.Request)
	UnAssignTaskFromGroups(w http.ResponseWriter, r *http.Request)
}

type TaskRouteImpl struct {
	fileStorageUrl string

	// Service that handles task-related operations
	taskService service.TaskService
}

type usersRequest struct {
	UserIds []int64 `json:"userIds"`
}

type groupsRequest struct {
	GroupIds []int64 `json:"groupIds"`
}

func (tr *TaskRouteImpl) GetAllAssingedTasks(w http.ResponseWriter, r *http.Request) {
	if r.Method != http.MethodGet {
		httputils.ReturnError(w, http.StatusMethodNotAllowed, "Method not allowed")
		return
	}

	db := r.Context().Value(middleware.DatabaseKey).(database.Database)
	tx, err := db.Connect()
	if err != nil {
		httputils.ReturnError(w, http.StatusInternalServerError, "Transaction was not started by middleware. "+err.Error())
		return
	}

	query := r.URL.Query()
	queryParams, err := httputils.GetQueryParams(&query, httputils.TaskDefaultSortField)
	if err != nil {
		db.Rollback()
		httputils.ReturnError(w, http.StatusBadRequest, err.Error())
		return
	}

	current_user := r.Context().Value(middleware.UserKey).(schemas.User)

	task, err := tr.taskService.GetAllAssignedTasks(tx, current_user, queryParams)

	if err != nil {
		db.Rollback()
		httputils.ReturnError(w, http.StatusInternalServerError, fmt.Sprintf("Error getting tasks. %s", err.Error()))
		return
	}

	if task == nil {
		task = []schemas.Task{}
	}

	httputils.ReturnSuccess(w, http.StatusOK, task)
}

func (tr *TaskRouteImpl) GetAllCreatedTasks(w http.ResponseWriter, r *http.Request) {
	if r.Method != http.MethodGet {
		httputils.ReturnError(w, http.StatusMethodNotAllowed, "Method not allowed")
		return
	}

	db := r.Context().Value(middleware.DatabaseKey).(database.Database)
	tx, err := db.Connect()
	if err != nil {
		httputils.ReturnError(w, http.StatusInternalServerError, "Transaction was not started by middleware. "+err.Error())
		return
	}

	query := r.URL.Query()
	queryParams, err := httputils.GetQueryParams(&query, httputils.TaskDefaultSortField)
	if err != nil {
		db.Rollback()
		httputils.ReturnError(w, http.StatusBadRequest, err.Error())
		return
	}

	current_user := r.Context().Value(middleware.UserKey).(schemas.User)

	task, err := tr.taskService.GetAllCreatedTasks(tx, current_user, queryParams)
	if err != nil {
		db.Rollback()
		status := http.StatusInternalServerError
		if err == errors.ErrNotAuthorized {
			status = http.StatusForbidden
		}
		httputils.ReturnError(w, status, fmt.Sprintf("Error getting tasks. %s", err.Error()))
		return
	}

	if task == nil {
		task = []schemas.Task{}
	}

	httputils.ReturnSuccess(w, http.StatusOK, task)
}

// GetAllTasks godoc
//
//	@Tags			task
//	@Summary		Get all tasks
//	@Description	Returns all tasks
//	@Produce		json
//	@Failure		500	{object}	httputils.ApiError
//	@Success		200	{object}	httputils.ApiResponse[[]schemas.Task]
//	@Router			/task/ [get]
func (tr *TaskRouteImpl) GetAllTasks(w http.ResponseWriter, r *http.Request) {
	if r.Method != http.MethodGet {
		httputils.ReturnError(w, http.StatusMethodNotAllowed, "Method not allowed")
		return
	}

	db := r.Context().Value(middleware.DatabaseKey).(database.Database)
	tx, err := db.BeginTransaction()
	if err != nil {
		httputils.ReturnError(w, http.StatusInternalServerError, "Transaction was not started by middleware. "+err.Error())
		return
	}

<<<<<<< HEAD
	query := r.URL.Query()
	queryParams, err := httputils.GetQueryParams(&query, httputils.TaskDefaultSortField)
	if err != nil {
		db.Rollback()
		httputils.ReturnError(w, http.StatusBadRequest, err.Error())
		return
	}

	current_user := r.Context().Value(middleware.UserKey).(schemas.User)

	tasks, err := tr.taskService.GetAll(tx, current_user, queryParams)
=======
	queryParams := r.Context().Value(middleware.QueryParamsKey).(map[string]interface{})
	tasks, err := tr.taskService.GetAll(tx, queryParams)
>>>>>>> 1f6b71d8
	if err != nil {
		db.Rollback()
		status := http.StatusInternalServerError
		if err == errors.ErrNotAuthorized {
			status = http.StatusForbidden
		}
		httputils.ReturnError(w, status, fmt.Sprintf("Error getting tasks. %s", err.Error()))
		return
	}

	if tasks == nil {
		tasks = []schemas.Task{}
	}

	httputils.ReturnSuccess(w, http.StatusOK, tasks)
}

// GetTask godoc
//
//	@Tags			task
//	@Summary		Get a task
//	@Description	Returns a task by ID
//	@Produce		json
//	@Param			id	path		int	true	"Task ID"
//	@Failure		400	{object}	httputils.ApiError
//	@Failure		403	{object}	httputils.ApiError
//	@Failure		405	{object}	httputils.ApiError
//	@Failure		500	{object}	httputils.ApiError
//	@Success		200	{object}	httputils.ApiResponse[schemas.TaskDetailed]
//	@Router			/task/{id} [get]
func (tr *TaskRouteImpl) GetTask(w http.ResponseWriter, r *http.Request) {
	if r.Method != http.MethodGet {
		httputils.ReturnError(w, http.StatusMethodNotAllowed, "Method not allowed")
		return
	}

	taskIdStr := r.PathValue("id")
	if taskIdStr == "" {
		httputils.ReturnError(w, http.StatusBadRequest, "Task ID is required.")
		return
	}
	taskId, err := strconv.ParseInt(taskIdStr, 10, 64)
	if err != nil {
		httputils.ReturnError(w, http.StatusBadRequest, "Invalid task ID.")
		return
	}

	db := r.Context().Value(middleware.DatabaseKey).(database.Database)
	tx, err := db.BeginTransaction()
	if err != nil {
		httputils.ReturnError(w, http.StatusInternalServerError, "Transaction was not started by middleware. "+err.Error())
		return
	}

<<<<<<< HEAD
	current_user := r.Context().Value(middleware.UserKey).(schemas.User)
=======
	task, err := tr.taskService.GetTask(tx, taskId)
	if err != nil {
		db.Rollback()
		httputils.ReturnError(w, http.StatusInternalServerError, fmt.Sprintf("Error getting task. %s", err.Error()))
		return
	}

	httputils.ReturnSuccess(w, http.StatusOK, task)
}

func (tr *TaskRouteImpl) GetAllForUser(w http.ResponseWriter, r *http.Request) {
	if r.Method != http.MethodGet {
		httputils.ReturnError(w, http.StatusMethodNotAllowed, "Method not allowed")
		return
	}

	userIdStr := r.PathValue("id")

	if userIdStr == "" {
		httputils.ReturnError(w, http.StatusBadRequest, "Invalid user id")
		return
	}

	userId, err := strconv.ParseInt(userIdStr, 10, 64)
	if err != nil {
		httputils.ReturnError(w, http.StatusBadRequest, "Invalid user id")
		return
	}

	db := r.Context().Value(middleware.DatabaseKey).(database.Database)
	tx, err := db.BeginTransaction()
	if err != nil {
		httputils.ReturnError(w, http.StatusInternalServerError, "Transaction was not started by middleware. "+err.Error())
	}

	queryParams := r.Context().Value(middleware.QueryParamsKey).(map[string]interface{})
>>>>>>> 1f6b71d8

	task, err := tr.taskService.GetTask(tx, current_user, taskId)
	if err != nil {
		db.Rollback()
		status := http.StatusInternalServerError
		if err == errors.ErrNotAuthorized {
			status = http.StatusForbidden
		}
		httputils.ReturnError(w, status, fmt.Sprintf("Error getting tasks. %s", err.Error()))
		return
	}

	httputils.ReturnSuccess(w, http.StatusOK, task)
}

// GetAllForGroup godoc
//
//	@Tags			task
//	@Summary		Get all tasks for a group
//	@Description	Returns all tasks for a group by ID
//	@Produce		json
//	@Param			id	path		int	true	"Group ID"
//	@Failure		400	{object}	httputils.ApiError
//	@Failure		403	{object}	httputils.ApiError
//	@Failure		405	{object}	httputils.ApiError
//	@Failure		500	{object}	httputils.ApiError
//	@Success		200	{object}	httputils.ApiResponse[[]schemas.Task]
//	@Router			/task/group/{id} [get]
func (tr *TaskRouteImpl) GetAllForGroup(w http.ResponseWriter, r *http.Request) {
	if r.Method != http.MethodGet {
		httputils.ReturnError(w, http.StatusMethodNotAllowed, "Method not allowed")
		return
	}

	groupIdStr := r.PathValue("id")

	if groupIdStr == "" {
		httputils.ReturnError(w, http.StatusBadRequest, "Invalid group id")
		return
	}

	groupId, err := strconv.ParseInt(groupIdStr, 10, 64)
	if err != nil {
		httputils.ReturnError(w, http.StatusBadRequest, "Invalid group id")
		return
	}

	db := r.Context().Value(middleware.DatabaseKey).(database.Database)
	tx, err := db.BeginTransaction()
	if err != nil {
		httputils.ReturnError(w, http.StatusInternalServerError, "Transaction was not started by middleware. "+err.Error())
		return
	}

	queryParams := r.Context().Value(middleware.QueryParamsKey).(map[string]interface{})

	current_user := r.Context().Value(middleware.UserKey).(schemas.User)

	tasks, err := tr.taskService.GetAllForGroup(tx, current_user, groupId, queryParams)
	if err != nil {
		db.Rollback()
		status := http.StatusInternalServerError
		if err == errors.ErrNotAuthorized {
			status = http.StatusForbidden
		}
		httputils.ReturnError(w, status, fmt.Sprintf("Error getting tasks. %s", err.Error()))
		return
	}

	if tasks == nil {
		tasks = []schemas.Task{}
	}

	httputils.ReturnSuccess(w, http.StatusOK, tasks)
}

// UploadTask godoc
//
//	@Tags			task
//	@Summary		Upload a task
//	@Description	Uploads a task to the FileStorage service
//	@Accept			multipart/form-data
//	@Produce		json
//	@Param			taskName	formData	string	true	"Name of the task"
//	@Param			userId		formData	int		true	"ID of the author"
//	@Param			overwrite	formData	bool	false	"Overwrite flag"
//	@Param			archive		formData	file	true	"Task archive"
//	@Failure		405			{object}	httputils.ApiError
//	@Failure		400			{object}	httputils.ApiError
//	@Failure		500			{object}	httputils.ApiError
//	@Success		200			{object}	httputils.ApiResponse[schemas.TaskCreateResponse]
//	@Router			/task/ [post]
func (tr *TaskRouteImpl) UploadTask(w http.ResponseWriter, r *http.Request) {
	if r.Method != http.MethodPost {
		httputils.ReturnError(w, http.StatusMethodNotAllowed, "Method not allowed")
		return
	}

	// Limit the size of the incoming request
	r.Body = http.MaxBytesReader(w, r.Body, 50*1024*1024) // 50 MB limit

	// Parse the multipart form data
	if err := r.ParseMultipartForm(50 << 20); err != nil {
		httputils.ReturnError(w, http.StatusBadRequest, "The uploaded files are too large.")
		return
	}

	overwriteStr := r.FormValue("overwrite")
	overwrite := false
	if overwriteStr != "" {
		var err error
		overwrite, err = strconv.ParseBool(overwriteStr)
		if err != nil {
			httputils.ReturnError(w, http.StatusBadRequest, "Invalid overwrite flag.")
			return
		}
	}
	taskName := r.FormValue("taskName")
	if taskName == "" {
		httputils.ReturnError(w, http.StatusBadRequest, "Task name is required.")
		return
	}
	userIdStr := r.FormValue("userId")
	if userIdStr == "" {
		httputils.ReturnError(w, http.StatusBadRequest, "User ID of author is required.")
		return
	}
	userId, err := strconv.ParseInt(userIdStr, 10, 64)
	if err != nil {
		httputils.ReturnError(w, http.StatusBadRequest, "Invalid user ID.")
		return
	}

	// Extract the uploaded file
	file, handler, err := r.FormFile("archive")
	if err != nil {
		httputils.ReturnError(w, http.StatusBadRequest, "Error retrieving the file. No task file found.")
		return
	}
	if !(strings.HasSuffix(handler.Filename, ".zip") || strings.HasSuffix(handler.Filename, ".tar.gz")) {
		httputils.ReturnError(w, http.StatusBadRequest, "Invalid file format. Only .zip and .tar.gz files are allowed as task upload. Received: "+handler.Filename)
		return
	}
	defer file.Close()
	filePath, err := httputils.SaveMultiPartFile(file, handler)
	if err != nil {
		httputils.ReturnError(w, http.StatusInternalServerError, fmt.Sprintf("Error saving multipart file. %s", err.Error()))
		return
	}

	_, err = tr.taskService.ParseInputOutput(filePath)
	if err != nil {
		httputils.ReturnError(w, http.StatusBadRequest, fmt.Sprintf("Error parsing input output. %s", err.Error()))
		return
	}

	_, err = file.Seek(0, 0)
	if err != nil {
		httputils.ReturnError(w, http.StatusInternalServerError, fmt.Sprintf("failed to seek archive after input count: %v", err))
		return
	}
	// Create a multipart writer for the HTTP request to FileStorage service
	body := &bytes.Buffer{}
	writer := multipart.NewWriter(body)

	// Create empty task to get the task ID
	task := schemas.Task{
		Title:     taskName,
		CreatedBy: userId,
	}
	db := r.Context().Value(middleware.DatabaseKey).(database.Database)
	tx, err := db.BeginTransaction()
	if err != nil {
		httputils.ReturnError(w, http.StatusInternalServerError, "Transaction was not started by middleware. "+err.Error())
		return
	}

	current_user := r.Context().Value(middleware.UserKey).(schemas.User)

	taskId, err := tr.taskService.Create(tx, current_user, &task)
	if err != nil {
		db.Rollback()
		status := http.StatusInternalServerError
		if err == errors.ErrNotAuthorized {
			status = http.StatusForbidden
		}
		httputils.ReturnError(w, status, fmt.Sprintf("Error getting tasks. %s", err.Error()))
		return
	}
	err = tr.taskService.CreateInputOutput(tx, taskId, filePath)
	if err != nil {
		db.Rollback()
		httputils.ReturnError(w, http.StatusInternalServerError, fmt.Sprintf("Error creating input output. %s", err.Error()))
		return
	}

	// Add form fields
	err = writer.WriteField("taskID", fmt.Sprintf("%d", taskId))
	if err != nil {
		db.Rollback()
		httputils.ReturnError(w, http.StatusInternalServerError, fmt.Sprintf("Error writing task ID to form. %s", err.Error()))
		return
	}
	err = writer.WriteField("overwrite", strconv.FormatBool(overwrite))
	if err != nil {
		db.Rollback()
		httputils.ReturnError(w, http.StatusInternalServerError, fmt.Sprintf("Error writing overwrite flag to form. %s", err.Error()))
		return
	}

	// Create a form file field and copy the uploaded file to it
	part, err := writer.CreateFormFile("archive", handler.Filename)
	if err != nil {
		db.Rollback()
		httputils.ReturnError(w, http.StatusInternalServerError, fmt.Sprintf("Error creating form file for FileStorage. %s", err.Error()))
		return
	}
	if _, err := io.Copy(part, file); err != nil {
		db.Rollback()
		httputils.ReturnError(w, http.StatusInternalServerError, fmt.Sprintf("Error copying file to FileStorage request. %s", err.Error()))
		return
	}
	writer.Close()

	// Send the request to FileStorage service
	client := &http.Client{}
	resp, err := client.Post(tr.fileStorageUrl+"/createTask", writer.FormDataContentType(), body)
	if err != nil {
		db.Rollback()
		httputils.ReturnError(w, http.StatusInternalServerError, fmt.Sprintf("Error sending file to FileStorage service. %s", err.Error()))
		return
	}
	defer resp.Body.Close()

	// Handle response from FileStorage
	buffer := make([]byte, resp.ContentLength)
	bytesRead, err := resp.Body.Read(buffer)
	if err != nil && bytesRead == 0 {
		db.Rollback()
		httputils.ReturnError(w, http.StatusInternalServerError, fmt.Sprintf("Error reading response from FileStorage. %s", err.Error()))
		return
	}
	if resp.StatusCode != http.StatusOK {
		db.Rollback()
		httputils.ReturnError(w, http.StatusInternalServerError, fmt.Sprintf("Failed to upload file to FileStorage. %s", string(buffer)))
		return
	}

	// TODO: Update the task with the correct directories. Waiting to be implemented on the FileStorage service side
	// updateInfo := schemas.UpdateTask{
	// 	Title: taskName,
	// }
	// if err := tr.taskService.UpdateTask(taskId, updateInfo); err != nil {
	// 	utils.ReturnError(w, http.StatusInternalServerError, fmt.Sprintf("Error updating task directories. %s", err.Error()))
	// 	return
	// }

	httputils.ReturnSuccess(w, http.StatusOK, schemas.TaskCreateResponse{Id: taskId})
}

// UpdateTask godoc
//
//	@Tags			task
//	@Summary		Update a task
//
// @Description	    NOT IMPLEMENTED Updates a task by ID
//
//	@Produce		json
//	@Param			id	path	int	true	"Task ID"
//	@Failure		501	{object}	httputils.ApiError
//	@Router			/task/ [put]
func (tr *TaskRouteImpl) UpdateTask(w http.ResponseWriter, r *http.Request) {
	httputils.ReturnError(w, http.StatusNotImplemented, "Not implemented")
}

// DeleteTask godoc
//
//	@Tags			task
//	@Summary		Delete a task
//	@Description	Deletes a task by ID
//	@Produce		json
//	@Param			id	path	int	true	"Task ID"
//	@Failure		400	{object}	httputils.ApiError
//	@Failure		403	{object}	httputils.ApiError
//	@Failure		405	{object}	httputils.ApiError
//	@Failure		500	{object}	httputils.ApiError
//	@Success		200	{object}	httputils.ApiResponse
//	@Router			/task/{id} [delete]
func (tr *TaskRouteImpl) DeleteTask(w http.ResponseWriter, r *http.Request) {
	if r.Method != http.MethodDelete {
		httputils.ReturnError(w, http.StatusMethodNotAllowed, "Method not allowed")
		return
	}

	taskIdStr := r.PathValue("id")
	if taskIdStr == "" {
		httputils.ReturnError(w, http.StatusBadRequest, "Task ID is required.")
		return
	}
	taskId, err := strconv.ParseInt(taskIdStr, 10, 64)
	if err != nil {
		httputils.ReturnError(w, http.StatusBadRequest, "Invalid task ID.")
		return
	}

	db := r.Context().Value(middleware.DatabaseKey).(database.Database)
	tx, err := db.Connect()
	if err != nil {
		httputils.ReturnError(w, http.StatusInternalServerError, "Transaction was not started by middleware. "+err.Error())
		return
	}

	current_user := r.Context().Value(middleware.UserKey).(schemas.User)

	err = tr.taskService.DeleteTask(tx, current_user, taskId)
	if err != nil {
		db.Rollback()
		status := http.StatusInternalServerError
		if err == errors.ErrNotAuthorized {
			status = http.StatusForbidden
		}
		httputils.ReturnError(w, status, fmt.Sprintf("Error getting tasks. %s", err.Error()))
		return
	}

	httputils.ReturnSuccess(w, http.StatusOK, "Task deleted successfully")
}

// AssignTaskToUsers godoc
//
//	@Tags			task
//	@Summary		Assign a task to users
//	@Description	Assigns a task to users by task ID and user IDs
//	@Produce		json
//	@Param			id	path	int		true	"Task ID"
//	@Param			userIds	body	[]int	true	"User IDs"
//	@Failure		400	{object}	httputils.ApiError
//	@Failure		403	{object}	httputils.ApiError
//	@Failure		405	{object}	httputils.ApiError
//	@Failure		500	{object}	httputils.ApiError
//	@Success		200	{object}	httputils.ApiResponse
//	@Router			/task/{id}/assign/users [post]
func (tr *TaskRouteImpl) AssignTaskToUsers(w http.ResponseWriter, r *http.Request) {
	if r.Method != http.MethodPost {
		httputils.ReturnError(w, http.StatusMethodNotAllowed, "Method not allowed")
		return
	}

	taskIdStr := r.PathValue("id")
	if taskIdStr == "" {
		httputils.ReturnError(w, http.StatusBadRequest, "Task ID is required.")
		return
	}
	taskId, err := strconv.ParseInt(taskIdStr, 10, 64)
	if err != nil {
		httputils.ReturnError(w, http.StatusBadRequest, "Invalid task ID.")
		return
	}

	request := usersRequest{}
	decoder := json.NewDecoder(r.Body)
	err = decoder.Decode(&request)
	if err != nil {
		httputils.ReturnError(w, http.StatusBadRequest, "Invalid user IDs.")
		return
	}

	db := r.Context().Value(middleware.DatabaseKey).(database.Database)
	tx, err := db.Connect()
	if err != nil {
		httputils.ReturnError(w, http.StatusInternalServerError, "Transaction was not started by middleware. "+err.Error())
		return
	}

	current_user := r.Context().Value(middleware.UserKey).(schemas.User)

	err = tr.taskService.AssignTaskToUsers(tx, current_user, taskId, request.UserIds)
	if err != nil {
		db.Rollback()
		status := http.StatusInternalServerError
		if err == errors.ErrNotAuthorized {
			status = http.StatusForbidden
		}
		httputils.ReturnError(w, status, fmt.Sprintf("Error assigning task. %s", err.Error()))
		return
	}

	httputils.ReturnSuccess(w, http.StatusOK, "Task assigned successfully")
}

// AssignTaskToGroups godoc
//
//	@Tags			task
//	@Summary		Assign a task to groups
//	@Description	Assigns a task to groups by task ID and group IDs
//	@Produce		json
//	@Param			id	path	int		true	"Task ID"
//	@Param			groupIds	body	[]int	true	"Group IDs"
//	@Failure		400	{object}	httputils.ApiError
//	@Failure		403	{object}	httputils.ApiError
//	@Failure		405	{object}	httputils.ApiError
//	@Failure		500	{object}	httputils.ApiError
//	@Success		200	{object}	httputils.ApiResponse
//	@Router			/task/{id}/assign/groups [post]
func (tr *TaskRouteImpl) AssignTaskToGroups(w http.ResponseWriter, r *http.Request) {
	if r.Method != http.MethodPost {
		httputils.ReturnError(w, http.StatusMethodNotAllowed, "Method not allowed")
		return
	}

	taskIdStr := r.PathValue("id")
	if taskIdStr == "" {
		httputils.ReturnError(w, http.StatusBadRequest, "Task ID is required.")
		return
	}
	taskId, err := strconv.ParseInt(taskIdStr, 10, 64)
	if err != nil {
		httputils.ReturnError(w, http.StatusBadRequest, "Invalid task ID.")
		return
	}

	request := groupsRequest{}
	decoder := json.NewDecoder(r.Body)
	err = decoder.Decode(&request)
	if err != nil {
		httputils.ReturnError(w, http.StatusBadRequest, "Invalid group IDs.")
		return
	}

	db := r.Context().Value(middleware.DatabaseKey).(database.Database)
	tx, err := db.Connect()
	if err != nil {
		httputils.ReturnError(w, http.StatusInternalServerError, "Transaction was not started by middleware. "+err.Error())
		return
	}

	current_user := r.Context().Value(middleware.UserKey).(schemas.User)

	err = tr.taskService.AssignTaskToGroups(tx, current_user, taskId, request.GroupIds)
	if err != nil {
		db.Rollback()
		status := http.StatusInternalServerError
		if err == errors.ErrNotAuthorized {
			status = http.StatusForbidden
		}
		httputils.ReturnError(w, status, fmt.Sprintf("Error assigning task. %s", err.Error()))
		return
	}

	httputils.ReturnSuccess(w, http.StatusOK, "Task assigned successfully")
}

// UnAssignTaskFromUsers godoc
//
//	@Tags			task
//	@Summary		Unassign a task from users
//	@Description	Unassigns a task from users by task ID and user IDs
//	@Produce		json
//	@Param			id	path	int		true	"Task ID"
//	@Param			userIds	body	[]int	true	"User IDs"
//	@Failure		400	{object}	httputils.ApiError
//	@Failure		403	{object}	httputils.ApiError
//	@Failure		405	{object}	httputils.ApiError
//	@Failure		500	{object}	httputils.ApiError
//	@Success		200	{object}	httputils.ApiResponse
//	@Router			/task/{id}/unassign/users [delete]
func (tr *TaskRouteImpl) UnAssignTaskFromUsers(w http.ResponseWriter, r *http.Request) {
	if r.Method != http.MethodDelete {
		httputils.ReturnError(w, http.StatusMethodNotAllowed, "Method not allowed")
		return
	}

	taskIdStr := r.PathValue("id")
	if taskIdStr == "" {
		httputils.ReturnError(w, http.StatusBadRequest, "Task ID is required.")
		return
	}
	taskId, err := strconv.ParseInt(taskIdStr, 10, 64)
	if err != nil {
		httputils.ReturnError(w, http.StatusBadRequest, "Invalid task ID.")
		return
	}

	request := usersRequest{}
	decoder := json.NewDecoder(r.Body)
	err = decoder.Decode(&request)
	if err != nil {
		httputils.ReturnError(w, http.StatusBadRequest, "Invalid user IDs.")
		return
	}

	db := r.Context().Value(middleware.DatabaseKey).(database.Database)
	tx, err := db.Connect()
	if err != nil {
		httputils.ReturnError(w, http.StatusInternalServerError, "Transaction was not started by middleware. "+err.Error())
		return
	}

	current_user := r.Context().Value(middleware.UserKey).(schemas.User)

	err = tr.taskService.UnAssignTaskFromUsers(tx, current_user, taskId, request.UserIds)
	if err != nil {
		db.Rollback()
		status := http.StatusInternalServerError
		if err == errors.ErrNotAuthorized {
			status = http.StatusForbidden
		}
		httputils.ReturnError(w, status, fmt.Sprintf("Error unassigning task. %s", err.Error()))
		return
	}

	httputils.ReturnSuccess(w, http.StatusOK, "Task unassigned successfully")
}

// UnAssignTaskFromGroups godoc
//
//	@Tags			task
//	@Summary		Unassign a task from groups
//	@Description	Unassigns a task from groups by task ID and group IDs
//	@Produce		json
//	@Param			id	path	int		true	"Task ID"
//	@Param			groupIds	body	[]int	true	"Group IDs"
//	@Failure		400	{object}	httputils.ApiError
//	@Failure		403	{object}	httputils.ApiError
//	@Failure		405	{object}	httputils.ApiError
//	@Failure		500	{object}	httputils.ApiError
//	@Success		200	{object}	httputils.ApiResponse
//	@Router			/task/{id}/unassign/groups [delete]
func (tr *TaskRouteImpl) UnAssignTaskFromGroups(w http.ResponseWriter, r *http.Request) {
	if r.Method != http.MethodDelete {
		httputils.ReturnError(w, http.StatusMethodNotAllowed, "Method not allowed")
		return
	}

	taskIdStr := r.PathValue("id")
	if taskIdStr == "" {
		httputils.ReturnError(w, http.StatusBadRequest, "Task ID is required.")
		return
	}
	taskId, err := strconv.ParseInt(taskIdStr, 10, 64)
	if err != nil {
		httputils.ReturnError(w, http.StatusBadRequest, "Invalid task ID.")
		return
	}

	request := groupsRequest{}
	decoder := json.NewDecoder(r.Body)
	err = decoder.Decode(&request)
	if err != nil {
		httputils.ReturnError(w, http.StatusBadRequest, "Invalid group IDs.")
		return
	}

	db := r.Context().Value(middleware.DatabaseKey).(database.Database)
	tx, err := db.Connect()
	if err != nil {
		httputils.ReturnError(w, http.StatusInternalServerError, "Transaction was not started by middleware. "+err.Error())
		return
	}

	current_user := r.Context().Value(middleware.UserKey).(schemas.User)

	err = tr.taskService.UnAssignTaskFromGroups(tx, current_user, taskId, request.GroupIds)
	if err != nil {
		db.Rollback()
		status := http.StatusInternalServerError
		if err == errors.ErrNotAuthorized {
			status = http.StatusForbidden
		}
		httputils.ReturnError(w, status, fmt.Sprintf("Error unassigning task. %s", err.Error()))
		return
	}

	httputils.ReturnSuccess(w, http.StatusOK, "Task unassigned successfully")
}

func NewTaskRoute(fileStorageUrl string, taskService service.TaskService) TaskRoute {
	return &TaskRouteImpl{fileStorageUrl: fileStorageUrl, taskService: taskService}
}

func RegisterTaskRoutes(mux *http.ServeMux, route TaskRoute) {
	mux.HandleFunc("/", func(w http.ResponseWriter, r *http.Request) {
		switch r.Method {
		case http.MethodGet:
			route.GetAllTasks(w, r)
		case http.MethodPost:
			route.UploadTask(w, r)
		case http.MethodPut:
			route.UpdateTask(w, r)
		default:
			httputils.ReturnError(w, http.StatusMethodNotAllowed, "Method not allowed")
		}
	})
	mux.HandleFunc("/{id}", func(w http.ResponseWriter, r *http.Request) {
		switch r.Method {
		case http.MethodGet:
			route.GetTask(w, r)
		case http.MethodDelete:
			route.DeleteTask(w, r)
		default:
			httputils.ReturnError(w, http.StatusMethodNotAllowed, "Method not allowed")
		}
	})
	mux.HandleFunc("/{id}/assign/users", route.AssignTaskToUsers)
	mux.HandleFunc("/{id}/assign/groups", route.AssignTaskToGroups)
	mux.HandleFunc("/{id}/unassign/users", route.UnAssignTaskFromUsers)
	mux.HandleFunc("/{id}/unassign/groups", route.UnAssignTaskFromGroups)
	mux.HandleFunc("/group/{id}", route.GetAllForGroup)
	mux.HandleFunc("/assigned", route.GetAllAssingedTasks)
	mux.HandleFunc("/created", route.GetAllCreatedTasks)
}<|MERGE_RESOLUTION|>--- conflicted
+++ resolved
@@ -55,20 +55,13 @@
 	}
 
 	db := r.Context().Value(middleware.DatabaseKey).(database.Database)
-	tx, err := db.Connect()
-	if err != nil {
-		httputils.ReturnError(w, http.StatusInternalServerError, "Transaction was not started by middleware. "+err.Error())
-		return
-	}
-
-	query := r.URL.Query()
-	queryParams, err := httputils.GetQueryParams(&query, httputils.TaskDefaultSortField)
-	if err != nil {
-		db.Rollback()
-		httputils.ReturnError(w, http.StatusBadRequest, err.Error())
-		return
-	}
-
+	tx, err := db.BeginTransaction()
+	if err != nil {
+		httputils.ReturnError(w, http.StatusInternalServerError, "Transaction was not started by middleware. "+err.Error())
+		return
+	}
+
+	queryParams := r.Context().Value(middleware.QueryParamsKey).(map[string]interface{})
 	current_user := r.Context().Value(middleware.UserKey).(schemas.User)
 
 	task, err := tr.taskService.GetAllAssignedTasks(tx, current_user, queryParams)
@@ -93,20 +86,13 @@
 	}
 
 	db := r.Context().Value(middleware.DatabaseKey).(database.Database)
-	tx, err := db.Connect()
-	if err != nil {
-		httputils.ReturnError(w, http.StatusInternalServerError, "Transaction was not started by middleware. "+err.Error())
-		return
-	}
-
-	query := r.URL.Query()
-	queryParams, err := httputils.GetQueryParams(&query, httputils.TaskDefaultSortField)
-	if err != nil {
-		db.Rollback()
-		httputils.ReturnError(w, http.StatusBadRequest, err.Error())
-		return
-	}
-
+	tx, err := db.BeginTransaction()
+	if err != nil {
+		httputils.ReturnError(w, http.StatusInternalServerError, "Transaction was not started by middleware. "+err.Error())
+		return
+	}
+
+	queryParams := r.Context().Value(middleware.QueryParamsKey).(map[string]interface{})
 	current_user := r.Context().Value(middleware.UserKey).(schemas.User)
 
 	task, err := tr.taskService.GetAllCreatedTasks(tx, current_user, queryParams)
@@ -149,22 +135,9 @@
 		return
 	}
 
-<<<<<<< HEAD
-	query := r.URL.Query()
-	queryParams, err := httputils.GetQueryParams(&query, httputils.TaskDefaultSortField)
-	if err != nil {
-		db.Rollback()
-		httputils.ReturnError(w, http.StatusBadRequest, err.Error())
-		return
-	}
-
-	current_user := r.Context().Value(middleware.UserKey).(schemas.User)
-
+	current_user := r.Context().Value(middleware.UserKey).(schemas.User)
+	queryParams := r.Context().Value(middleware.QueryParamsKey).(map[string]interface{})
 	tasks, err := tr.taskService.GetAll(tx, current_user, queryParams)
-=======
-	queryParams := r.Context().Value(middleware.QueryParamsKey).(map[string]interface{})
-	tasks, err := tr.taskService.GetAll(tx, queryParams)
->>>>>>> 1f6b71d8
 	if err != nil {
 		db.Rollback()
 		status := http.StatusInternalServerError
@@ -219,46 +192,7 @@
 		return
 	}
 
-<<<<<<< HEAD
-	current_user := r.Context().Value(middleware.UserKey).(schemas.User)
-=======
-	task, err := tr.taskService.GetTask(tx, taskId)
-	if err != nil {
-		db.Rollback()
-		httputils.ReturnError(w, http.StatusInternalServerError, fmt.Sprintf("Error getting task. %s", err.Error()))
-		return
-	}
-
-	httputils.ReturnSuccess(w, http.StatusOK, task)
-}
-
-func (tr *TaskRouteImpl) GetAllForUser(w http.ResponseWriter, r *http.Request) {
-	if r.Method != http.MethodGet {
-		httputils.ReturnError(w, http.StatusMethodNotAllowed, "Method not allowed")
-		return
-	}
-
-	userIdStr := r.PathValue("id")
-
-	if userIdStr == "" {
-		httputils.ReturnError(w, http.StatusBadRequest, "Invalid user id")
-		return
-	}
-
-	userId, err := strconv.ParseInt(userIdStr, 10, 64)
-	if err != nil {
-		httputils.ReturnError(w, http.StatusBadRequest, "Invalid user id")
-		return
-	}
-
-	db := r.Context().Value(middleware.DatabaseKey).(database.Database)
-	tx, err := db.BeginTransaction()
-	if err != nil {
-		httputils.ReturnError(w, http.StatusInternalServerError, "Transaction was not started by middleware. "+err.Error())
-	}
-
-	queryParams := r.Context().Value(middleware.QueryParamsKey).(map[string]interface{})
->>>>>>> 1f6b71d8
+	current_user := r.Context().Value(middleware.UserKey).(schemas.User)
 
 	task, err := tr.taskService.GetTask(tx, current_user, taskId)
 	if err != nil {
@@ -565,7 +499,7 @@
 	}
 
 	db := r.Context().Value(middleware.DatabaseKey).(database.Database)
-	tx, err := db.Connect()
+	tx, err := db.BeginTransaction()
 	if err != nil {
 		httputils.ReturnError(w, http.StatusInternalServerError, "Transaction was not started by middleware. "+err.Error())
 		return
@@ -627,7 +561,7 @@
 	}
 
 	db := r.Context().Value(middleware.DatabaseKey).(database.Database)
-	tx, err := db.Connect()
+	tx, err := db.BeginTransaction()
 	if err != nil {
 		httputils.ReturnError(w, http.StatusInternalServerError, "Transaction was not started by middleware. "+err.Error())
 		return
@@ -689,7 +623,7 @@
 	}
 
 	db := r.Context().Value(middleware.DatabaseKey).(database.Database)
-	tx, err := db.Connect()
+	tx, err := db.BeginTransaction()
 	if err != nil {
 		httputils.ReturnError(w, http.StatusInternalServerError, "Transaction was not started by middleware. "+err.Error())
 		return
@@ -751,7 +685,7 @@
 	}
 
 	db := r.Context().Value(middleware.DatabaseKey).(database.Database)
-	tx, err := db.Connect()
+	tx, err := db.BeginTransaction()
 	if err != nil {
 		httputils.ReturnError(w, http.StatusInternalServerError, "Transaction was not started by middleware. "+err.Error())
 		return
@@ -813,7 +747,7 @@
 	}
 
 	db := r.Context().Value(middleware.DatabaseKey).(database.Database)
-	tx, err := db.Connect()
+	tx, err := db.BeginTransaction()
 	if err != nil {
 		httputils.ReturnError(w, http.StatusInternalServerError, "Transaction was not started by middleware. "+err.Error())
 		return
