package routes

import (
	"bytes"
<<<<<<< HEAD
	// "encoding/json"
=======
	"encoding/json"
>>>>>>> 4f81a830
	"fmt"
	"io"
	"mime/multipart"
	"net/http"
	"strconv"
	"strings"

<<<<<<< HEAD
	"github.com/mini-maxit/backend/internal/api/http/middleware"
	"github.com/mini-maxit/backend/internal/api/http/utils"
=======
	"github.com/mini-maxit/backend/internal/api/http/httputils"
	"github.com/mini-maxit/backend/internal/api/http/middleware"
>>>>>>> 4f81a830
	"github.com/mini-maxit/backend/internal/database"
	"github.com/mini-maxit/backend/package/domain/schemas"
	"github.com/mini-maxit/backend/package/service"
)

type TaskRoute interface {
	GetAllTasks(w http.ResponseWriter, r *http.Request)
	GetTask(w http.ResponseWriter, r *http.Request)
	GetAllForUser(w http.ResponseWriter, r *http.Request)
	GetAllForGroup(w http.ResponseWriter, r *http.Request)
	UploadTask(w http.ResponseWriter, r *http.Request)
}

type TaskRouteImpl struct {
	fileStorageUrl string

	// Service that handles task-related operations
	taskService  service.TaskService
}

// GetAllTasks godoc
//
//	@Tags			task
//	@Summary		Get all tasks
//	@Description	Returns all tasks
//	@Produce		json
<<<<<<< HEAD
//	@Failure		500	{object}	utils.ApiResponse[schemas.ErrorResponse]
//	@Success		200	{object}	utils.ApiResponse[[]schemas.Task]
//	@Router			/tasks [get]
=======
//	@Failure		500	{object}	httputils.ApiError
//	@Success		200	{object}	httputils.ApiResponse[[]schemas.Task]
//	@Router			/task/ [get]
>>>>>>> 4f81a830
func (tr *TaskRouteImpl) GetAllTasks(w http.ResponseWriter, r *http.Request) {
	if r.Method != http.MethodGet {
		httputils.ReturnError(w, http.StatusMethodNotAllowed, "Method not allowed")
		return
	}

	query := r.URL.Query()
<<<<<<< HEAD
	utils.SetDefaultQueryParams(&query, utils.TaskDefaultSortOrder)

	queryParams := map[string][]string{}
	for key, value := range query {
		queryParams[key] = value
	}

	db := r.Context().Value(middleware.DatabaseKey).(database.Database)
	tx, err := db.Connect()
	if err != nil {
		utils.ReturnError(w, http.StatusInternalServerError, "Transaction was not started by middleware. "+err.Error())
		return
	}

	tasks, err := tr.taskService.GetAll(tx, queryParams)
	if err != nil {
		db.Rollback()
		utils.ReturnError(w, http.StatusInternalServerError, fmt.Sprintf("Error getting tasks. %s", err.Error()))
		return
	}

=======
	limitStr := query.Get("limit")
	if limitStr == "" {
		limitStr = httputils.DefaultPaginationLimitStr
	}

	offsetStr := query.Get("offset")
	if offsetStr == "" {
		offsetStr = httputils.DefaultPaginationOffsetStr
	}

	limit, err := strconv.ParseInt(limitStr, 10, 64)
	if err != nil {
		httputils.ReturnError(w, http.StatusBadRequest, "Invalid limit.")
		return
	}

	offset, err := strconv.ParseInt(offsetStr, 10, 64)
	if err != nil {
		httputils.ReturnError(w, http.StatusBadRequest, "Invalid offset.")
		return
	}

	db := r.Context().Value(middleware.DatabaseKey).(database.Database)
	tx, err := db.Connect()
	if err != nil {
		httputils.ReturnError(w, http.StatusInternalServerError, "Transaction was not started by middleware. "+err.Error())
		return
	}

	tasks, err := tr.taskService.GetAll(tx, limit, offset)
	if err != nil {
		db.Rollback()
		httputils.ReturnError(w, http.StatusInternalServerError, fmt.Sprintf("Error getting tasks. %s", err.Error()))
		return
	}

>>>>>>> 4f81a830
	if tasks == nil {
		tasks = []schemas.Task{}
	}

	httputils.ReturnSuccess(w, http.StatusOK, tasks)
}

// GetTask godoc
//
//	@Tags			task
//	@Summary		Get a task
//	@Description	Returns a task by ID
//	@Produce		json
//	@Param			id	path		int	true	"Task ID"
<<<<<<< HEAD
//	@Failure		400	{object}	utils.ApiResponse[schemas.ErrorResponse]
//	@Failure		405	{object}	utils.ApiResponse[schemas.ErrorResponse]
//	@Failure		500	{object}	utils.ApiResponse[schemas.ErrorResponse]
//	@Success		200	{object}	utils.ApiResponse[schemas.TaskDetailed]
=======
//	@Failure		400	{object}	httputils.ApiError
//	@Failure		405	{object}	httputils.ApiError
//	@Failure		500	{object}	httputils.ApiError
//	@Success		200	{object}	httputils.ApiResponse[schemas.TaskDetailed]
>>>>>>> 4f81a830
//	@Router			/task/{id} [get]
func (tr *TaskRouteImpl) GetTask(w http.ResponseWriter, r *http.Request) {
	if r.Method != http.MethodGet {
		httputils.ReturnError(w, http.StatusMethodNotAllowed, "Method not allowed")
		return
	}

	taskIdStr := r.PathValue("id")
	if taskIdStr == "" {
		httputils.ReturnError(w, http.StatusBadRequest, "Task ID is required.")
		return
	}
	taskId, err := strconv.ParseInt(taskIdStr, 10, 64)
	if err != nil {
		httputils.ReturnError(w, http.StatusBadRequest, "Invalid task ID.")
		return
	}

	db := r.Context().Value(middleware.DatabaseKey).(database.Database)
	tx, err := db.Connect()
	if err != nil {
		httputils.ReturnError(w, http.StatusInternalServerError, "Transaction was not started by middleware. "+err.Error())
		return
	}

	task, err := tr.taskService.GetTask(tx, taskId)
	if err != nil {
		db.Rollback()
		httputils.ReturnError(w, http.StatusInternalServerError, fmt.Sprintf("Error getting task. %s", err.Error()))
		return
	}

	httputils.ReturnSuccess(w, http.StatusOK, task)
}

func (tr *TaskRouteImpl) GetAllForUser(w http.ResponseWriter, r *http.Request) {
	if r.Method != http.MethodGet {
		httputils.ReturnError(w, http.StatusMethodNotAllowed, "Method not allowed")
		return
	}

	userIdStr := r.PathValue("id")

	if userIdStr == "" {
		httputils.ReturnError(w, http.StatusBadRequest, "Invalid user id")
		return
	}

	query := r.URL.Query()
	limitStr := query.Get("limit")
	offsetStr := query.Get("offset")

	if limitStr == "" {
		limitStr = httputils.DefaultPaginationLimitStr
	}

	if offsetStr == "" {
		offsetStr = httputils.DefaultPaginationOffsetStr
	}

	limit, err := strconv.ParseInt(limitStr, 10, 64)
	if err != nil {
		httputils.ReturnError(w, http.StatusBadRequest, "Invalid offset")
		return
	}

	offset, err := strconv.ParseInt(offsetStr, 10, 64)
	if err != nil {
		httputils.ReturnError(w, http.StatusBadRequest, "Invalid offset")
		return
	}

	userId, err := strconv.ParseInt(userIdStr, 10, 64)
	if err != nil {
		httputils.ReturnError(w, http.StatusBadRequest, "Invalid user id")
		return
	}

	db := r.Context().Value(middleware.DatabaseKey).(database.Database)
	tx, err := db.Connect()
	if err != nil {
		httputils.ReturnError(w, http.StatusInternalServerError, "Transaction was not started by middleware. "+err.Error())
	}

	tasks, err := tr.taskService.GetAllForUser(tx, userId, limit, offset)
	if err != nil {
		db.Rollback()
		httputils.ReturnError(w, http.StatusInternalServerError, fmt.Sprintf("Error getting tasks. %s", err.Error()))
		return
	}

	if tasks == nil {
		tasks = []schemas.Task{}
	}

	httputils.ReturnSuccess(w, http.StatusOK, tasks)
}

func (tr *TaskRouteImpl) GetAllForGroup(w http.ResponseWriter, r *http.Request) {
	if r.Method != http.MethodGet {
		httputils.ReturnError(w, http.StatusMethodNotAllowed, "Method not allowed")
		return
	}

	groupIdStr := r.PathValue("id")

	if groupIdStr == "" {
		httputils.ReturnError(w, http.StatusBadRequest, "Invalid group id")
		return
	}

	query := r.URL.Query()
	limitStr := query.Get("limit")
	offsetStr := query.Get("offset")

	if limitStr == "" {
		limitStr = httputils.DefaultPaginationLimitStr
	}

	if offsetStr == "" {
		offsetStr = httputils.DefaultPaginationOffsetStr
	}

	limit, err := strconv.ParseInt(limitStr, 10, 64)
	if err != nil {
		httputils.ReturnError(w, http.StatusBadRequest, "Invalid limit")
		return
	}

	offset, err := strconv.ParseInt(offsetStr, 10, 64)
	if err != nil {
		httputils.ReturnError(w, http.StatusBadRequest, "Invalid offset")
		return
	}

	groupId, err := strconv.ParseInt(groupIdStr, 10, 64)
	if err != nil {
		httputils.ReturnError(w, http.StatusBadRequest, "Invalid group id")
		return
	}

	db := r.Context().Value(middleware.DatabaseKey).(database.Database)
	tx, err := db.Connect()
	if err != nil {
<<<<<<< HEAD
		utils.ReturnError(w, http.StatusInternalServerError, "Transaction was not started by middleware. "+err.Error())
		return
	}

	task, err := tr.taskService.GetTask(tx, taskId)
	if err != nil {
		db.Rollback()
		utils.ReturnError(w, http.StatusInternalServerError, fmt.Sprintf("Error getting task. %s", err.Error()))
=======
		httputils.ReturnError(w, http.StatusInternalServerError, "Transaction was not started by middleware. "+err.Error())
>>>>>>> 4f81a830
		return
	}

	tasks, err := tr.taskService.GetAllForGroup(tx, groupId, limit, offset)
	if err != nil {
		db.Rollback()
		httputils.ReturnError(w, http.StatusInternalServerError, fmt.Sprintf("Error getting tasks. %s", err.Error()))
		return
	}

	if tasks == nil {
		tasks = []schemas.Task{}
	}

	httputils.ReturnSuccess(w, http.StatusOK, tasks)
}

<<<<<<< HEAD
func (tr *TaskRouteImpl) GetAllForUser(w http.ResponseWriter, r *http.Request) {
	if r.Method != http.MethodGet {
		utils.ReturnError(w, http.StatusMethodNotAllowed, "Method not allowed")
		return
	}

	userIdStr := r.PathValue("id")

	if userIdStr == "" {
		utils.ReturnError(w, http.StatusBadRequest, "Invalid user id")
		return
	}

	query := r.URL.Query()
	utils.SetDefaultQueryParams(&query, utils.TaskDefaultSortOrder)

	queryParams := map[string][]string{}
	for key, value := range query {
		queryParams[key] = value
	}

	userId, err := strconv.ParseInt(userIdStr, 10, 64)
	if err != nil {
		utils.ReturnError(w, http.StatusBadRequest, "Invalid user id")
		return
	}

	db := r.Context().Value(middleware.DatabaseKey).(database.Database)
	tx, err := db.Connect()
	if err != nil {
		utils.ReturnError(w, http.StatusInternalServerError, "Transaction was not started by middleware. "+err.Error())
	}

	tasks, err := tr.taskService.GetAllForUser(tx, userId, queryParams)
	if err != nil {
		db.Rollback()
		utils.ReturnError(w, http.StatusInternalServerError, fmt.Sprintf("Error getting tasks. %s", err.Error()))
		return
	}

	if tasks == nil {
		tasks = []schemas.Task{}
	}

	utils.ReturnSuccess(w, http.StatusOK, tasks)
}

func (tr *TaskRouteImpl) GetAllForGroup(w http.ResponseWriter, r *http.Request) {
	if r.Method != http.MethodGet {
		utils.ReturnError(w, http.StatusMethodNotAllowed, "Method not allowed")
		return
	}

	groupIdStr := r.PathValue("id")

	if groupIdStr == "" {
		utils.ReturnError(w, http.StatusBadRequest, "Invalid group id")
		return
	}

	query := r.URL.Query()
	utils.SetDefaultQueryParams(&query, utils.TaskDefaultSortOrder)

	queryParams := map[string][]string{}
	for key, value := range query {
		queryParams[key] = value
	}

	groupId, err := strconv.ParseInt(groupIdStr, 10, 64)
	if err != nil {
		utils.ReturnError(w, http.StatusBadRequest, "Invalid group id")
		return
	}

	db := r.Context().Value(middleware.DatabaseKey).(database.Database)
	tx, err := db.Connect()
	if err != nil {
		utils.ReturnError(w, http.StatusInternalServerError, "Transaction was not started by middleware. "+err.Error())
		return
	}

	tasks, err := tr.taskService.GetAllForGroup(tx, groupId, queryParams)
	if err != nil {
		db.Rollback()
		utils.ReturnError(w, http.StatusInternalServerError, fmt.Sprintf("Error getting tasks. %s", err.Error()))
		return
	}

	if tasks == nil {
		tasks = []schemas.Task{}
	}

	utils.ReturnSuccess(w, http.StatusOK, tasks)
}

=======
>>>>>>> 4f81a830
// UploadTask godoc
//
//	@Tags			task
//	@Summary		Upload a task
//	@Description	Uploads a task to the FileStorage service
//	@Accept			multipart/form-data
//	@Produce		json
//	@Param			taskName	formData	string	true	"Name of the task"
//	@Param			userId		formData	int		true	"ID of the author"
//	@Param			overwrite	formData	bool	false	"Overwrite flag"
//	@Param			archive		formData	file	true	"Task archive"
<<<<<<< HEAD
//	@Failure		405			{object}	utils.ApiResponse[schemas.ErrorResponse]
//	@Failure		400			{object}	utils.ApiResponse[schemas.ErrorResponse]
//	@Failure		500			{object}	utils.ApiResponse[schemas.ErrorResponse]
//	@Success		200			{object}	utils.ApiResponse[schemas.SuccessResponse]
//	@Router			/task [post]
=======
//	@Failure		405			{object}	httputils.ApiError
//	@Failure		400			{object}	httputils.ApiError
//	@Failure		500			{object}	httputils.ApiError
//	@Success		200			{object}	httputils.ApiResponse[schemas.TaskCreateResponse]
//	@Router			/task/ [post]
>>>>>>> 4f81a830
func (tr *TaskRouteImpl) UploadTask(w http.ResponseWriter, r *http.Request) {
	if r.Method != http.MethodPost {
		httputils.ReturnError(w, http.StatusMethodNotAllowed, "Method not allowed")
		return
	}

	// Limit the size of the incoming request
	r.Body = http.MaxBytesReader(w, r.Body, 50*1024*1024) // 50 MB limit

	// Parse the multipart form data
	if err := r.ParseMultipartForm(50 << 20); err != nil {
		httputils.ReturnError(w, http.StatusBadRequest, "The uploaded files are too large.")
		return
	}

	overwriteStr := r.FormValue("overwrite")
	overwrite := false
	if overwriteStr != "" {
		var err error
		overwrite, err = strconv.ParseBool(overwriteStr)
		if err != nil {
			httputils.ReturnError(w, http.StatusBadRequest, "Invalid overwrite flag.")
			return
		}
	}
	taskName := r.FormValue("taskName")
	if taskName == "" {
		httputils.ReturnError(w, http.StatusBadRequest, "Task name is required.")
		return
	}
	userIdStr := r.FormValue("userId")
	if userIdStr == "" {
		httputils.ReturnError(w, http.StatusBadRequest, "User ID of author is required.")
		return
	}
	userId, err := strconv.ParseInt(userIdStr, 10, 64)
	if err != nil {
		httputils.ReturnError(w, http.StatusBadRequest, "Invalid user ID.")
		return
	}

	// Extract the uploaded file
	file, handler, err := r.FormFile("archive")
	if err != nil {
		httputils.ReturnError(w, http.StatusBadRequest, "Error retrieving the file. No task file found.")
		return
	}
	if !(strings.HasSuffix(handler.Filename, ".zip") || strings.HasSuffix(handler.Filename, ".tar.gz")) {
		httputils.ReturnError(w, http.StatusBadRequest, "Invalid file format. Only .zip and .tar.gz files are allowed as task upload. Received: "+handler.Filename)
		return
	}
	defer file.Close()

	// Create a multipart writer for the HTTP request to FileStorage service
	body := &bytes.Buffer{}
	writer := multipart.NewWriter(body)

	// Create empty task to get the task ID
	task := schemas.Task{
		Title:     taskName,
		CreatedBy: userId,
	}
	db := r.Context().Value(middleware.DatabaseKey).(database.Database)
	tx, err := db.Connect()
	if err != nil {
<<<<<<< HEAD
		utils.ReturnError(w, http.StatusInternalServerError, "Transaction was not started by middleware. "+err.Error())
		return
	}
	taskId, err := tr.taskService.Create(tx, task)
	if err != nil {
		db.Rollback()
		utils.ReturnError(w, http.StatusInternalServerError, fmt.Sprintf("Error creating empty task. %s", err.Error()))
=======
		httputils.ReturnError(w, http.StatusInternalServerError, "Transaction was not started by middleware. "+err.Error())
		return
	}
	taskId, err := tr.taskService.Create(tx, &task)
	if err != nil {
		db.Rollback()
		httputils.ReturnError(w, http.StatusInternalServerError, fmt.Sprintf("Error creating empty task. %s", err.Error()))
>>>>>>> 4f81a830
		return
	}

	// Add form fields
	writer.WriteField("taskID", fmt.Sprintf("%d", taskId))
	writer.WriteField("overwrite", strconv.FormatBool(overwrite))

	// Create a form file field and copy the uploaded file to it
	part, err := writer.CreateFormFile("archive", handler.Filename)
	if err != nil {
		db.Rollback()
<<<<<<< HEAD
		utils.ReturnError(w, http.StatusInternalServerError, fmt.Sprintf("Error creating form file for FileStorage. %s", err.Error()))
=======
		httputils.ReturnError(w, http.StatusInternalServerError, fmt.Sprintf("Error creating form file for FileStorage. %s", err.Error()))
>>>>>>> 4f81a830
		return
	}
	if _, err := io.Copy(part, file); err != nil {
		db.Rollback()
<<<<<<< HEAD
		utils.ReturnError(w, http.StatusInternalServerError, fmt.Sprintf("Error copying file to FileStorage request. %s", err.Error()))
=======
		httputils.ReturnError(w, http.StatusInternalServerError, fmt.Sprintf("Error copying file to FileStorage request. %s", err.Error()))
>>>>>>> 4f81a830
		return
	}
	writer.Close()

	// Send the request to FileStorage service
	client := &http.Client{}
	resp, err := client.Post(tr.fileStorageUrl+"/createTask", writer.FormDataContentType(), body)
	if err != nil {
		db.Rollback()
<<<<<<< HEAD
		utils.ReturnError(w, http.StatusInternalServerError, fmt.Sprintf("Error sending file to FileStorage service. %s", err.Error()))
=======
		httputils.ReturnError(w, http.StatusInternalServerError, fmt.Sprintf("Error sending file to FileStorage service. %s", err.Error()))
>>>>>>> 4f81a830
		return
	}
	defer resp.Body.Close()

	// Handle response from FileStorage
	buffer := make([]byte, resp.ContentLength)
	bytesRead, err := resp.Body.Read(buffer)
	if err != nil && bytesRead == 0 {
		db.Rollback()
<<<<<<< HEAD
		utils.ReturnError(w, http.StatusInternalServerError, fmt.Sprintf("Error reading response from FileStorage. %s", err.Error()))
=======
		httputils.ReturnError(w, http.StatusInternalServerError, fmt.Sprintf("Error reading response from FileStorage. %s", err.Error()))
>>>>>>> 4f81a830
		return
	}
	if resp.StatusCode != http.StatusOK {
		db.Rollback()
<<<<<<< HEAD
		utils.ReturnError(w, http.StatusInternalServerError, fmt.Sprintf("Failed to upload file to FileStorage. %s", string(buffer)))
=======
		httputils.ReturnError(w, http.StatusInternalServerError, fmt.Sprintf("Failed to upload file to FileStorage. %s", string(buffer)))
>>>>>>> 4f81a830
		return
	}

	// TODO: Update the task with the correct directories. Waiting to be implemented on the FileStorage service side
	// updateInfo := schemas.UpdateTask{
	// 	Title: taskName,
	// }
	// if err := tr.taskService.UpdateTask(taskId, updateInfo); err != nil {
	// 	utils.ReturnError(w, http.StatusInternalServerError, fmt.Sprintf("Error updating task directories. %s", err.Error()))
	// 	return
	// }

<<<<<<< HEAD
	utils.ReturnSuccess(w, http.StatusOK, map[string]interface{}{"taskId": taskId})
=======
	httputils.ReturnSuccess(w, http.StatusOK, schemas.TaskCreateResponse{Id: taskId})
}

func (tr *TaskRouteImpl) SubmitSolution(w http.ResponseWriter, r *http.Request) {
	if r.Method != http.MethodPost {
		httputils.ReturnError(w, http.StatusMethodNotAllowed, "Method not allowed")
		return
	}

	// Limit the size of the incoming request to 10 MB
	r.Body = http.MaxBytesReader(w, r.Body, 10*1024*1024)

	// Parse the multipart form data
	if err := r.ParseMultipartForm(10 << 20); err != nil {
		httputils.ReturnError(w, http.StatusBadRequest, "The uploaded files are too large.")
		return
	}

	// Extract the task ID
	taskIdStr := r.FormValue("taskID")
	if taskIdStr == "" {
		httputils.ReturnError(w, http.StatusBadRequest, "Task ID is required.")
		return
	}
	taskId, err := strconv.ParseInt(taskIdStr, 10, 64)
	if err != nil {
		httputils.ReturnError(w, http.StatusBadRequest, "Invalid task ID.")
		return
	}

	// Extract the uploaded file
	file, handler, err := r.FormFile("solution")
	if err != nil {
		httputils.ReturnError(w, http.StatusBadRequest, "Error retrieving the file. No solution file found.")
		return
	}
	defer file.Close()

	// Extract user ID
	userIDStr := r.FormValue("userID")
	if userIDStr == "" {
		httputils.ReturnError(w, http.StatusBadRequest, "User ID is required.")
		return
	}
	userId, err := strconv.ParseInt(userIDStr, 10, 64)
	if err != nil {
		httputils.ReturnError(w, http.StatusBadRequest, "Invalid user ID.")
		return
	}

	// Extract language
	languageStr := r.FormValue("languageID")
	if languageStr == "" {
		httputils.ReturnError(w, http.StatusBadRequest, "Language ID is required.")
		return
	}
	languageId, err := strconv.ParseInt(languageStr, 10, 64)
	if err != nil {
		httputils.ReturnError(w, http.StatusBadRequest, "Invalid language ID.")
		return
	}

	// Create a multipart writer for the HTTP request to FileStorage service
	body := &bytes.Buffer{}
	writer := multipart.NewWriter(body)

	// Add form fields
	writer.WriteField("taskID", taskIdStr)
	writer.WriteField("userID", userIDStr)

	// Create a form file field and copy the uploaded file to it
	part, err := writer.CreateFormFile("submissionFile", handler.Filename)
	if err != nil {
		httputils.ReturnError(w, http.StatusInternalServerError, "Error creating form file for FileStorage. "+err.Error())
		return
	}
	if _, err := io.Copy(part, file); err != nil {
		httputils.ReturnError(w, http.StatusInternalServerError, "Error copying file to FileStorage request. "+err.Error())
		return
	}

	writer.Close()

	// Send the request to FileStorage service
	client := &http.Client{}
	resp, err := client.Post(tr.fileStorageUrl+"/submit", writer.FormDataContentType(), body)
	if err != nil {
		httputils.ReturnError(w, http.StatusInternalServerError, fmt.Sprintf("Error sending file to FileStorage service. %s", err.Error()))
		return
	}
	defer resp.Body.Close()

	resBody, err := io.ReadAll(resp.Body)
	if err != nil && len(resBody) == 0 {
		httputils.ReturnError(w, http.StatusInternalServerError, fmt.Sprintf("Error reading response from FileStorage. %s", err.Error()))
		return
	}
	// Handle response from FileStorage
	if resp.StatusCode != http.StatusOK {
		httputils.ReturnError(w, http.StatusInternalServerError, fmt.Sprintf("Failed to upload file to FileStorage. %s", string(resBody)))
		return
	}

	respJson := schemas.SubmitResponse{}
	err = json.Unmarshal(resBody, &respJson)
	if err != nil {
		httputils.ReturnError(w, http.StatusInternalServerError, fmt.Sprintf("Error parsing response from FileStorage. %s", err.Error()))
		return
	}

	db := r.Context().Value(middleware.DatabaseKey).(database.Database)
	tx, err := db.Connect()
	if err != nil {
		httputils.ReturnError(w, http.StatusInternalServerError, "Transaction was not started by middleware. "+err.Error())
		return
	}

	// Create the submission with the correct order
	submissionId, err := tr.taskService.CreateSubmission(tx, taskId, userId, languageId, respJson.SubmissionNumber)
	if err != nil {
		db.Rollback()
		httputils.ReturnError(w, http.StatusInternalServerError, fmt.Sprintf("Error creating submission. %s", err.Error()))
		return
	}

	err = tr.queueService.PublishSubmission(tx, submissionId)
	if err != nil {
		db.Rollback()
		httputils.ReturnError(w, http.StatusInternalServerError, fmt.Sprintf("Error publishing submission to the queue. %s", err.Error()))
		return
	}

	httputils.ReturnSuccess(w, http.StatusOK, "Solution submitted successfully")
>>>>>>> 4f81a830
}

func NewTaskRoute(fileStorageUrl string, taskService service.TaskService, /*queueService service.QueueService*/) TaskRoute {
	return &TaskRouteImpl{fileStorageUrl: fileStorageUrl, taskService: taskService/*, queueService: queueService*/}
}<|MERGE_RESOLUTION|>--- conflicted
+++ resolved
@@ -2,11 +2,6 @@
 
 import (
 	"bytes"
-<<<<<<< HEAD
-	// "encoding/json"
-=======
-	"encoding/json"
->>>>>>> 4f81a830
 	"fmt"
 	"io"
 	"mime/multipart"
@@ -14,13 +9,8 @@
 	"strconv"
 	"strings"
 
-<<<<<<< HEAD
-	"github.com/mini-maxit/backend/internal/api/http/middleware"
-	"github.com/mini-maxit/backend/internal/api/http/utils"
-=======
 	"github.com/mini-maxit/backend/internal/api/http/httputils"
 	"github.com/mini-maxit/backend/internal/api/http/middleware"
->>>>>>> 4f81a830
 	"github.com/mini-maxit/backend/internal/database"
 	"github.com/mini-maxit/backend/package/domain/schemas"
 	"github.com/mini-maxit/backend/package/service"
@@ -47,15 +37,9 @@
 //	@Summary		Get all tasks
 //	@Description	Returns all tasks
 //	@Produce		json
-<<<<<<< HEAD
-//	@Failure		500	{object}	utils.ApiResponse[schemas.ErrorResponse]
-//	@Success		200	{object}	utils.ApiResponse[[]schemas.Task]
-//	@Router			/tasks [get]
-=======
 //	@Failure		500	{object}	httputils.ApiError
 //	@Success		200	{object}	httputils.ApiResponse[[]schemas.Task]
 //	@Router			/task/ [get]
->>>>>>> 4f81a830
 func (tr *TaskRouteImpl) GetAllTasks(w http.ResponseWriter, r *http.Request) {
 	if r.Method != http.MethodGet {
 		httputils.ReturnError(w, http.StatusMethodNotAllowed, "Method not allowed")
@@ -63,8 +47,7 @@
 	}
 
 	query := r.URL.Query()
-<<<<<<< HEAD
-	utils.SetDefaultQueryParams(&query, utils.TaskDefaultSortOrder)
+	httputils.SetDefaultQueryParams(&query, httputils.TaskDefaultSortOrder)
 
 	queryParams := map[string][]string{}
 	for key, value := range query {
@@ -74,55 +57,17 @@
 	db := r.Context().Value(middleware.DatabaseKey).(database.Database)
 	tx, err := db.Connect()
 	if err != nil {
-		utils.ReturnError(w, http.StatusInternalServerError, "Transaction was not started by middleware. "+err.Error())
+		httputils.ReturnError(w, http.StatusInternalServerError, "Transaction was not started by middleware. "+err.Error())
 		return
 	}
 
 	tasks, err := tr.taskService.GetAll(tx, queryParams)
 	if err != nil {
 		db.Rollback()
-		utils.ReturnError(w, http.StatusInternalServerError, fmt.Sprintf("Error getting tasks. %s", err.Error()))
-		return
-	}
-
-=======
-	limitStr := query.Get("limit")
-	if limitStr == "" {
-		limitStr = httputils.DefaultPaginationLimitStr
-	}
-
-	offsetStr := query.Get("offset")
-	if offsetStr == "" {
-		offsetStr = httputils.DefaultPaginationOffsetStr
-	}
-
-	limit, err := strconv.ParseInt(limitStr, 10, 64)
-	if err != nil {
-		httputils.ReturnError(w, http.StatusBadRequest, "Invalid limit.")
-		return
-	}
-
-	offset, err := strconv.ParseInt(offsetStr, 10, 64)
-	if err != nil {
-		httputils.ReturnError(w, http.StatusBadRequest, "Invalid offset.")
-		return
-	}
-
-	db := r.Context().Value(middleware.DatabaseKey).(database.Database)
-	tx, err := db.Connect()
-	if err != nil {
-		httputils.ReturnError(w, http.StatusInternalServerError, "Transaction was not started by middleware. "+err.Error())
-		return
-	}
-
-	tasks, err := tr.taskService.GetAll(tx, limit, offset)
-	if err != nil {
-		db.Rollback()
 		httputils.ReturnError(w, http.StatusInternalServerError, fmt.Sprintf("Error getting tasks. %s", err.Error()))
 		return
 	}
 
->>>>>>> 4f81a830
 	if tasks == nil {
 		tasks = []schemas.Task{}
 	}
@@ -137,17 +82,10 @@
 //	@Description	Returns a task by ID
 //	@Produce		json
 //	@Param			id	path		int	true	"Task ID"
-<<<<<<< HEAD
-//	@Failure		400	{object}	utils.ApiResponse[schemas.ErrorResponse]
-//	@Failure		405	{object}	utils.ApiResponse[schemas.ErrorResponse]
-//	@Failure		500	{object}	utils.ApiResponse[schemas.ErrorResponse]
-//	@Success		200	{object}	utils.ApiResponse[schemas.TaskDetailed]
-=======
 //	@Failure		400	{object}	httputils.ApiError
 //	@Failure		405	{object}	httputils.ApiError
 //	@Failure		500	{object}	httputils.ApiError
 //	@Success		200	{object}	httputils.ApiResponse[schemas.TaskDetailed]
->>>>>>> 4f81a830
 //	@Router			/task/{id} [get]
 func (tr *TaskRouteImpl) GetTask(w http.ResponseWriter, r *http.Request) {
 	if r.Method != http.MethodGet {
@@ -197,146 +135,7 @@
 	}
 
 	query := r.URL.Query()
-	limitStr := query.Get("limit")
-	offsetStr := query.Get("offset")
-
-	if limitStr == "" {
-		limitStr = httputils.DefaultPaginationLimitStr
-	}
-
-	if offsetStr == "" {
-		offsetStr = httputils.DefaultPaginationOffsetStr
-	}
-
-	limit, err := strconv.ParseInt(limitStr, 10, 64)
-	if err != nil {
-		httputils.ReturnError(w, http.StatusBadRequest, "Invalid offset")
-		return
-	}
-
-	offset, err := strconv.ParseInt(offsetStr, 10, 64)
-	if err != nil {
-		httputils.ReturnError(w, http.StatusBadRequest, "Invalid offset")
-		return
-	}
-
-	userId, err := strconv.ParseInt(userIdStr, 10, 64)
-	if err != nil {
-		httputils.ReturnError(w, http.StatusBadRequest, "Invalid user id")
-		return
-	}
-
-	db := r.Context().Value(middleware.DatabaseKey).(database.Database)
-	tx, err := db.Connect()
-	if err != nil {
-		httputils.ReturnError(w, http.StatusInternalServerError, "Transaction was not started by middleware. "+err.Error())
-	}
-
-	tasks, err := tr.taskService.GetAllForUser(tx, userId, limit, offset)
-	if err != nil {
-		db.Rollback()
-		httputils.ReturnError(w, http.StatusInternalServerError, fmt.Sprintf("Error getting tasks. %s", err.Error()))
-		return
-	}
-
-	if tasks == nil {
-		tasks = []schemas.Task{}
-	}
-
-	httputils.ReturnSuccess(w, http.StatusOK, tasks)
-}
-
-func (tr *TaskRouteImpl) GetAllForGroup(w http.ResponseWriter, r *http.Request) {
-	if r.Method != http.MethodGet {
-		httputils.ReturnError(w, http.StatusMethodNotAllowed, "Method not allowed")
-		return
-	}
-
-	groupIdStr := r.PathValue("id")
-
-	if groupIdStr == "" {
-		httputils.ReturnError(w, http.StatusBadRequest, "Invalid group id")
-		return
-	}
-
-	query := r.URL.Query()
-	limitStr := query.Get("limit")
-	offsetStr := query.Get("offset")
-
-	if limitStr == "" {
-		limitStr = httputils.DefaultPaginationLimitStr
-	}
-
-	if offsetStr == "" {
-		offsetStr = httputils.DefaultPaginationOffsetStr
-	}
-
-	limit, err := strconv.ParseInt(limitStr, 10, 64)
-	if err != nil {
-		httputils.ReturnError(w, http.StatusBadRequest, "Invalid limit")
-		return
-	}
-
-	offset, err := strconv.ParseInt(offsetStr, 10, 64)
-	if err != nil {
-		httputils.ReturnError(w, http.StatusBadRequest, "Invalid offset")
-		return
-	}
-
-	groupId, err := strconv.ParseInt(groupIdStr, 10, 64)
-	if err != nil {
-		httputils.ReturnError(w, http.StatusBadRequest, "Invalid group id")
-		return
-	}
-
-	db := r.Context().Value(middleware.DatabaseKey).(database.Database)
-	tx, err := db.Connect()
-	if err != nil {
-<<<<<<< HEAD
-		utils.ReturnError(w, http.StatusInternalServerError, "Transaction was not started by middleware. "+err.Error())
-		return
-	}
-
-	task, err := tr.taskService.GetTask(tx, taskId)
-	if err != nil {
-		db.Rollback()
-		utils.ReturnError(w, http.StatusInternalServerError, fmt.Sprintf("Error getting task. %s", err.Error()))
-=======
-		httputils.ReturnError(w, http.StatusInternalServerError, "Transaction was not started by middleware. "+err.Error())
->>>>>>> 4f81a830
-		return
-	}
-
-	tasks, err := tr.taskService.GetAllForGroup(tx, groupId, limit, offset)
-	if err != nil {
-		db.Rollback()
-		httputils.ReturnError(w, http.StatusInternalServerError, fmt.Sprintf("Error getting tasks. %s", err.Error()))
-		return
-	}
-
-	if tasks == nil {
-		tasks = []schemas.Task{}
-	}
-
-	httputils.ReturnSuccess(w, http.StatusOK, tasks)
-}
-
-<<<<<<< HEAD
-func (tr *TaskRouteImpl) GetAllForUser(w http.ResponseWriter, r *http.Request) {
-	if r.Method != http.MethodGet {
-		utils.ReturnError(w, http.StatusMethodNotAllowed, "Method not allowed")
-		return
-	}
-
-	userIdStr := r.PathValue("id")
-
-	if userIdStr == "" {
-		utils.ReturnError(w, http.StatusBadRequest, "Invalid user id")
-		return
-	}
-
-	query := r.URL.Query()
-	utils.SetDefaultQueryParams(&query, utils.TaskDefaultSortOrder)
+	httputils.SetDefaultQueryParams(&query, httputils.TaskDefaultSortOrder)
 
 	queryParams := map[string][]string{}
 	for key, value := range query {
@@ -345,20 +144,20 @@
 
 	userId, err := strconv.ParseInt(userIdStr, 10, 64)
 	if err != nil {
-		utils.ReturnError(w, http.StatusBadRequest, "Invalid user id")
-		return
-	}
-
-	db := r.Context().Value(middleware.DatabaseKey).(database.Database)
-	tx, err := db.Connect()
-	if err != nil {
-		utils.ReturnError(w, http.StatusInternalServerError, "Transaction was not started by middleware. "+err.Error())
+		httputils.ReturnError(w, http.StatusBadRequest, "Invalid user id")
+		return
+	}
+
+	db := r.Context().Value(middleware.DatabaseKey).(database.Database)
+	tx, err := db.Connect()
+	if err != nil {
+		httputils.ReturnError(w, http.StatusInternalServerError, "Transaction was not started by middleware. "+err.Error())
 	}
 
 	tasks, err := tr.taskService.GetAllForUser(tx, userId, queryParams)
 	if err != nil {
 		db.Rollback()
-		utils.ReturnError(w, http.StatusInternalServerError, fmt.Sprintf("Error getting tasks. %s", err.Error()))
+		httputils.ReturnError(w, http.StatusInternalServerError, fmt.Sprintf("Error getting tasks. %s", err.Error()))
 		return
 	}
 
@@ -366,24 +165,24 @@
 		tasks = []schemas.Task{}
 	}
 
-	utils.ReturnSuccess(w, http.StatusOK, tasks)
+	httputils.ReturnSuccess(w, http.StatusOK, tasks)
 }
 
 func (tr *TaskRouteImpl) GetAllForGroup(w http.ResponseWriter, r *http.Request) {
 	if r.Method != http.MethodGet {
-		utils.ReturnError(w, http.StatusMethodNotAllowed, "Method not allowed")
+		httputils.ReturnError(w, http.StatusMethodNotAllowed, "Method not allowed")
 		return
 	}
 
 	groupIdStr := r.PathValue("id")
 
 	if groupIdStr == "" {
-		utils.ReturnError(w, http.StatusBadRequest, "Invalid group id")
+		httputils.ReturnError(w, http.StatusBadRequest, "Invalid group id")
 		return
 	}
 
 	query := r.URL.Query()
-	utils.SetDefaultQueryParams(&query, utils.TaskDefaultSortOrder)
+	httputils.SetDefaultQueryParams(&query, httputils.TaskDefaultSortOrder)
 
 	queryParams := map[string][]string{}
 	for key, value := range query {
@@ -392,21 +191,21 @@
 
 	groupId, err := strconv.ParseInt(groupIdStr, 10, 64)
 	if err != nil {
-		utils.ReturnError(w, http.StatusBadRequest, "Invalid group id")
-		return
-	}
-
-	db := r.Context().Value(middleware.DatabaseKey).(database.Database)
-	tx, err := db.Connect()
-	if err != nil {
-		utils.ReturnError(w, http.StatusInternalServerError, "Transaction was not started by middleware. "+err.Error())
+		httputils.ReturnError(w, http.StatusBadRequest, "Invalid group id")
+		return
+	}
+
+	db := r.Context().Value(middleware.DatabaseKey).(database.Database)
+	tx, err := db.Connect()
+	if err != nil {
+		httputils.ReturnError(w, http.StatusInternalServerError, "Transaction was not started by middleware. "+err.Error())
 		return
 	}
 
 	tasks, err := tr.taskService.GetAllForGroup(tx, groupId, queryParams)
 	if err != nil {
 		db.Rollback()
-		utils.ReturnError(w, http.StatusInternalServerError, fmt.Sprintf("Error getting tasks. %s", err.Error()))
+		httputils.ReturnError(w, http.StatusInternalServerError, fmt.Sprintf("Error getting tasks. %s", err.Error()))
 		return
 	}
 
@@ -414,11 +213,9 @@
 		tasks = []schemas.Task{}
 	}
 
-	utils.ReturnSuccess(w, http.StatusOK, tasks)
-}
-
-=======
->>>>>>> 4f81a830
+	httputils.ReturnSuccess(w, http.StatusOK, tasks)
+}
+
 // UploadTask godoc
 //
 //	@Tags			task
@@ -430,19 +227,11 @@
 //	@Param			userId		formData	int		true	"ID of the author"
 //	@Param			overwrite	formData	bool	false	"Overwrite flag"
 //	@Param			archive		formData	file	true	"Task archive"
-<<<<<<< HEAD
-//	@Failure		405			{object}	utils.ApiResponse[schemas.ErrorResponse]
-//	@Failure		400			{object}	utils.ApiResponse[schemas.ErrorResponse]
-//	@Failure		500			{object}	utils.ApiResponse[schemas.ErrorResponse]
-//	@Success		200			{object}	utils.ApiResponse[schemas.SuccessResponse]
-//	@Router			/task [post]
-=======
 //	@Failure		405			{object}	httputils.ApiError
 //	@Failure		400			{object}	httputils.ApiError
 //	@Failure		500			{object}	httputils.ApiError
 //	@Success		200			{object}	httputils.ApiResponse[schemas.TaskCreateResponse]
 //	@Router			/task/ [post]
->>>>>>> 4f81a830
 func (tr *TaskRouteImpl) UploadTask(w http.ResponseWriter, r *http.Request) {
 	if r.Method != http.MethodPost {
 		httputils.ReturnError(w, http.StatusMethodNotAllowed, "Method not allowed")
@@ -508,15 +297,6 @@
 	db := r.Context().Value(middleware.DatabaseKey).(database.Database)
 	tx, err := db.Connect()
 	if err != nil {
-<<<<<<< HEAD
-		utils.ReturnError(w, http.StatusInternalServerError, "Transaction was not started by middleware. "+err.Error())
-		return
-	}
-	taskId, err := tr.taskService.Create(tx, task)
-	if err != nil {
-		db.Rollback()
-		utils.ReturnError(w, http.StatusInternalServerError, fmt.Sprintf("Error creating empty task. %s", err.Error()))
-=======
 		httputils.ReturnError(w, http.StatusInternalServerError, "Transaction was not started by middleware. "+err.Error())
 		return
 	}
@@ -524,7 +304,6 @@
 	if err != nil {
 		db.Rollback()
 		httputils.ReturnError(w, http.StatusInternalServerError, fmt.Sprintf("Error creating empty task. %s", err.Error()))
->>>>>>> 4f81a830
 		return
 	}
 
@@ -536,20 +315,12 @@
 	part, err := writer.CreateFormFile("archive", handler.Filename)
 	if err != nil {
 		db.Rollback()
-<<<<<<< HEAD
-		utils.ReturnError(w, http.StatusInternalServerError, fmt.Sprintf("Error creating form file for FileStorage. %s", err.Error()))
-=======
 		httputils.ReturnError(w, http.StatusInternalServerError, fmt.Sprintf("Error creating form file for FileStorage. %s", err.Error()))
->>>>>>> 4f81a830
 		return
 	}
 	if _, err := io.Copy(part, file); err != nil {
 		db.Rollback()
-<<<<<<< HEAD
-		utils.ReturnError(w, http.StatusInternalServerError, fmt.Sprintf("Error copying file to FileStorage request. %s", err.Error()))
-=======
 		httputils.ReturnError(w, http.StatusInternalServerError, fmt.Sprintf("Error copying file to FileStorage request. %s", err.Error()))
->>>>>>> 4f81a830
 		return
 	}
 	writer.Close()
@@ -559,11 +330,7 @@
 	resp, err := client.Post(tr.fileStorageUrl+"/createTask", writer.FormDataContentType(), body)
 	if err != nil {
 		db.Rollback()
-<<<<<<< HEAD
-		utils.ReturnError(w, http.StatusInternalServerError, fmt.Sprintf("Error sending file to FileStorage service. %s", err.Error()))
-=======
 		httputils.ReturnError(w, http.StatusInternalServerError, fmt.Sprintf("Error sending file to FileStorage service. %s", err.Error()))
->>>>>>> 4f81a830
 		return
 	}
 	defer resp.Body.Close()
@@ -573,20 +340,12 @@
 	bytesRead, err := resp.Body.Read(buffer)
 	if err != nil && bytesRead == 0 {
 		db.Rollback()
-<<<<<<< HEAD
-		utils.ReturnError(w, http.StatusInternalServerError, fmt.Sprintf("Error reading response from FileStorage. %s", err.Error()))
-=======
 		httputils.ReturnError(w, http.StatusInternalServerError, fmt.Sprintf("Error reading response from FileStorage. %s", err.Error()))
->>>>>>> 4f81a830
 		return
 	}
 	if resp.StatusCode != http.StatusOK {
 		db.Rollback()
-<<<<<<< HEAD
-		utils.ReturnError(w, http.StatusInternalServerError, fmt.Sprintf("Failed to upload file to FileStorage. %s", string(buffer)))
-=======
 		httputils.ReturnError(w, http.StatusInternalServerError, fmt.Sprintf("Failed to upload file to FileStorage. %s", string(buffer)))
->>>>>>> 4f81a830
 		return
 	}
 
@@ -599,143 +358,7 @@
 	// 	return
 	// }
 
-<<<<<<< HEAD
-	utils.ReturnSuccess(w, http.StatusOK, map[string]interface{}{"taskId": taskId})
-=======
-	httputils.ReturnSuccess(w, http.StatusOK, schemas.TaskCreateResponse{Id: taskId})
-}
-
-func (tr *TaskRouteImpl) SubmitSolution(w http.ResponseWriter, r *http.Request) {
-	if r.Method != http.MethodPost {
-		httputils.ReturnError(w, http.StatusMethodNotAllowed, "Method not allowed")
-		return
-	}
-
-	// Limit the size of the incoming request to 10 MB
-	r.Body = http.MaxBytesReader(w, r.Body, 10*1024*1024)
-
-	// Parse the multipart form data
-	if err := r.ParseMultipartForm(10 << 20); err != nil {
-		httputils.ReturnError(w, http.StatusBadRequest, "The uploaded files are too large.")
-		return
-	}
-
-	// Extract the task ID
-	taskIdStr := r.FormValue("taskID")
-	if taskIdStr == "" {
-		httputils.ReturnError(w, http.StatusBadRequest, "Task ID is required.")
-		return
-	}
-	taskId, err := strconv.ParseInt(taskIdStr, 10, 64)
-	if err != nil {
-		httputils.ReturnError(w, http.StatusBadRequest, "Invalid task ID.")
-		return
-	}
-
-	// Extract the uploaded file
-	file, handler, err := r.FormFile("solution")
-	if err != nil {
-		httputils.ReturnError(w, http.StatusBadRequest, "Error retrieving the file. No solution file found.")
-		return
-	}
-	defer file.Close()
-
-	// Extract user ID
-	userIDStr := r.FormValue("userID")
-	if userIDStr == "" {
-		httputils.ReturnError(w, http.StatusBadRequest, "User ID is required.")
-		return
-	}
-	userId, err := strconv.ParseInt(userIDStr, 10, 64)
-	if err != nil {
-		httputils.ReturnError(w, http.StatusBadRequest, "Invalid user ID.")
-		return
-	}
-
-	// Extract language
-	languageStr := r.FormValue("languageID")
-	if languageStr == "" {
-		httputils.ReturnError(w, http.StatusBadRequest, "Language ID is required.")
-		return
-	}
-	languageId, err := strconv.ParseInt(languageStr, 10, 64)
-	if err != nil {
-		httputils.ReturnError(w, http.StatusBadRequest, "Invalid language ID.")
-		return
-	}
-
-	// Create a multipart writer for the HTTP request to FileStorage service
-	body := &bytes.Buffer{}
-	writer := multipart.NewWriter(body)
-
-	// Add form fields
-	writer.WriteField("taskID", taskIdStr)
-	writer.WriteField("userID", userIDStr)
-
-	// Create a form file field and copy the uploaded file to it
-	part, err := writer.CreateFormFile("submissionFile", handler.Filename)
-	if err != nil {
-		httputils.ReturnError(w, http.StatusInternalServerError, "Error creating form file for FileStorage. "+err.Error())
-		return
-	}
-	if _, err := io.Copy(part, file); err != nil {
-		httputils.ReturnError(w, http.StatusInternalServerError, "Error copying file to FileStorage request. "+err.Error())
-		return
-	}
-
-	writer.Close()
-
-	// Send the request to FileStorage service
-	client := &http.Client{}
-	resp, err := client.Post(tr.fileStorageUrl+"/submit", writer.FormDataContentType(), body)
-	if err != nil {
-		httputils.ReturnError(w, http.StatusInternalServerError, fmt.Sprintf("Error sending file to FileStorage service. %s", err.Error()))
-		return
-	}
-	defer resp.Body.Close()
-
-	resBody, err := io.ReadAll(resp.Body)
-	if err != nil && len(resBody) == 0 {
-		httputils.ReturnError(w, http.StatusInternalServerError, fmt.Sprintf("Error reading response from FileStorage. %s", err.Error()))
-		return
-	}
-	// Handle response from FileStorage
-	if resp.StatusCode != http.StatusOK {
-		httputils.ReturnError(w, http.StatusInternalServerError, fmt.Sprintf("Failed to upload file to FileStorage. %s", string(resBody)))
-		return
-	}
-
-	respJson := schemas.SubmitResponse{}
-	err = json.Unmarshal(resBody, &respJson)
-	if err != nil {
-		httputils.ReturnError(w, http.StatusInternalServerError, fmt.Sprintf("Error parsing response from FileStorage. %s", err.Error()))
-		return
-	}
-
-	db := r.Context().Value(middleware.DatabaseKey).(database.Database)
-	tx, err := db.Connect()
-	if err != nil {
-		httputils.ReturnError(w, http.StatusInternalServerError, "Transaction was not started by middleware. "+err.Error())
-		return
-	}
-
-	// Create the submission with the correct order
-	submissionId, err := tr.taskService.CreateSubmission(tx, taskId, userId, languageId, respJson.SubmissionNumber)
-	if err != nil {
-		db.Rollback()
-		httputils.ReturnError(w, http.StatusInternalServerError, fmt.Sprintf("Error creating submission. %s", err.Error()))
-		return
-	}
-
-	err = tr.queueService.PublishSubmission(tx, submissionId)
-	if err != nil {
-		db.Rollback()
-		httputils.ReturnError(w, http.StatusInternalServerError, fmt.Sprintf("Error publishing submission to the queue. %s", err.Error()))
-		return
-	}
-
-	httputils.ReturnSuccess(w, http.StatusOK, "Solution submitted successfully")
->>>>>>> 4f81a830
+	httputils.ReturnSuccess(w, http.StatusOK, map[string]interface{}{"taskId": taskId})
 }
 
 func NewTaskRoute(fileStorageUrl string, taskService service.TaskService, /*queueService service.QueueService*/) TaskRoute {
