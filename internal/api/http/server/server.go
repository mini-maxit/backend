--- conflicted
+++ resolved
@@ -12,10 +12,7 @@
 	"github.com/mini-maxit/backend/internal/api/http/initialization"
 	"github.com/mini-maxit/backend/internal/api/http/middleware"
 	"github.com/mini-maxit/backend/internal/logger"
-<<<<<<< HEAD
 	"go.uber.org/zap"
-=======
->>>>>>> 2396014f
 )
 
 const ApiVersion = "v1"
@@ -23,11 +20,7 @@
 type Server struct {
 	mux           http.Handler
 	port          uint16
-<<<<<<< HEAD
 	logger *zap.SugaredLogger
-=======
-	server_logger *logger.ServiceLogger
->>>>>>> 2396014f
 }
 
 func (s *Server) Start() error {
@@ -41,18 +34,13 @@
 	ctx := context.Background()
 	go func() {
 		<-sigChan
-<<<<<<< HEAD
 		s.logger.Info("Shutting down server...")
-=======
-		logger.Log(s.server_logger, "Shutting down server...", "", logger.Info)
->>>>>>> 2396014f
 
 		// Create a context with timeout to allow graceful shutdown
 		shutdownCtx, shutdownCancel := context.WithTimeout(ctx, 5*time.Second)
 		defer shutdownCancel()
 
 		if err := server.Shutdown(shutdownCtx); err != nil {
-<<<<<<< HEAD
 			s.logger.Error("Error shutting down server:", err.Error())
 		}
 	}()
@@ -62,17 +50,7 @@
 }
 
 func NewServer(initialization *initialization.Initialization, server_logger *zap.SugaredLogger) *Server {
-=======
-			logger.Log(s.server_logger, "Error shutting down server:", err.Error(), logger.Error)
-		}
-	}()
 
-	logger.Log(s.server_logger, fmt.Sprintf("Starting server on port %d", s.port), "", logger.Info)
-	return http.ListenAndServe(server.Addr, server.Handler)
-}
-
-func NewServer(initialization *initialization.Initialization, server_logger *logger.ServiceLogger) *Server {
->>>>>>> 2396014f
 	mux := http.NewServeMux()
 	apiPrefix := fmt.Sprintf("/api/%s", ApiVersion)
 
@@ -132,13 +110,7 @@
 	loggingMux := http.NewServeMux()
 	loggingMux.Handle("/", middleware.LoggingMiddleware(apiMux, httpLoger))
 	// Add the API prefix to all routes
-<<<<<<< HEAD
 	mux.Handle(apiPrefix+"/", http.StripPrefix(apiPrefix, middleware.RecoveryMiddleware(loggingMux, server_logger)))
 
 	return &Server{mux: mux, port: initialization.Cfg.App.Port, logger: server_logger}
-=======
-	mux.Handle(apiPrefix+"/", http.StripPrefix(apiPrefix, middleware.RecoveryMiddleware(middleware.DatabaseMiddleware(loggingMux, initialization.Db), server_logger)))
-
-	return &Server{mux: mux, port: initialization.Cfg.App.Port, server_logger: server_logger}
->>>>>>> 2396014f
 }