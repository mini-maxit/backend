--- conflicted
+++ resolved
@@ -4,13 +4,11 @@
 	"context"
 	"encoding/json"
 
-<<<<<<< HEAD
 	"github.com/mini-maxit/backend/internal/database"
-=======
 	"github.com/mini-maxit/backend/internal/logger"
->>>>>>> 2396014f
 	"github.com/mini-maxit/backend/package/domain/schemas"
 	"github.com/mini-maxit/backend/package/service"
+	"github.com/sirupsen/logrus"
 
 	amqp "github.com/rabbitmq/amqp091-go"
 )
@@ -59,10 +57,10 @@
 	queue_logger := logger.NewNamedLogger("queue_listener")
 
 	return &QueueListenerImpl{
-		taskService: taskService,
-		conn:        conn,
-		channel:     channel,
-		queueName:   queueName,
+		taskService:  taskService,
+		conn:         conn,
+		channel:      channel,
+		queueName:    queueName,
 		queue_logger: &queue_logger,
 	}, nil
 }
@@ -121,8 +119,7 @@
 		logger.Log(ql.queue_logger, "Failed to unmarshal the message:", err.Error(), logger.Error)
 		return
 	}
-<<<<<<< HEAD
-	logrus.Infof("Received message: %v", queueMessage.MessageId)
+	logger.Log(ql.queue_logger, "Received message: "+queueMessage.MessageId, "", logger.Info)
 
 	tx, err := ql.database.Connect()
 	if err != nil {
@@ -130,10 +127,6 @@
 		return
 	}
 	submissionId, err := ql.queueService.GetSubmissionId(tx, queueMessage.MessageId)
-=======
-	logger.Log(ql.queue_logger, "Received message: "+queueMessage.MessageId, "", logger.Info)
-	submissionId, err := ql.queueService.GetSubmissionId(queueMessage.MessageId)
->>>>>>> 2396014f
 	if err != nil {
 		logger.Log(ql.queue_logger, "Failed to get submission id:", err.Error(), logger.Error)
 		return
@@ -146,18 +139,14 @@
 	err = ql.submissionService.MarkSubmissionComplete(tx, submissionId)
 	if err != nil {
 		tx.Rollback()
-		logrus.Errorf("Failed to mark submission as complete: %s", err)
+		logger.Log(ql.queue_logger, "Failed to mark submission as complete:", err.Error(), logger.Error)
 		return
 	}
 	_, err = ql.submissionService.CreateSubmissionResult(tx, submissionId, queueMessage)
 	if err != nil {
-<<<<<<< HEAD
 		tx.Rollback()
-		logrus.Errorf("Failed to create user solution result: %s", err)
-=======
 		logger.Log(ql.queue_logger, "Failed to create user solution result:", err.Error(), logger.Error)
->>>>>>> 2396014f
 		return
 	}
-	logger.Log(ql.queue_logger, "Succesfuly processed message: " +  queueMessage.MessageId, "", logger.Info)
+	logger.Log(ql.queue_logger, "Succesfuly processed message: "+queueMessage.MessageId, "", logger.Info)
 }