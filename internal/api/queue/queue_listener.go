--- conflicted
+++ resolved
@@ -8,11 +8,7 @@
 	"github.com/mini-maxit/backend/internal/logger"
 	"github.com/mini-maxit/backend/package/domain/schemas"
 	"github.com/mini-maxit/backend/package/service"
-<<<<<<< HEAD
-	"github.com/sirupsen/logrus"
-=======
 	"go.uber.org/zap"
->>>>>>> 097d71d8
 
 	amqp "github.com/rabbitmq/amqp091-go"
 )
@@ -61,19 +57,11 @@
 	log := logger.NewNamedLogger("queue_listener")
 
 	return &QueueListenerImpl{
-<<<<<<< HEAD
-		taskService:  taskService,
-		conn:         conn,
-		channel:      channel,
-		queueName:    queueName,
-		queue_logger: &queue_logger,
-=======
 		taskService: taskService,
 		conn:        conn,
 		channel:     channel,
 		queueName:   queueName,
 		logger:      log,
->>>>>>> 097d71d8
 	}, nil
 }
 
@@ -131,19 +119,14 @@
 		ql.logger.Error("Failed to unmarshal the message:", err.Error())
 		return
 	}
-<<<<<<< HEAD
-	logger.Log(ql.queue_logger, "Received message: "+queueMessage.MessageId, "", logger.Info)
+	ql.logger.Infof("Received message: %s", queueMessage.MessageId)
 
 	tx, err := ql.database.Connect()
 	if err != nil {
-		logrus.Errorf("Failed to connect to database: %s", err)
+		ql.logger.Errorf("Failed to connect to database: %s", err)
 		return
 	}
 	submissionId, err := ql.queueService.GetSubmissionId(tx, queueMessage.MessageId)
-=======
-	ql.logger.Infof("Received message: %s", queueMessage.MessageId)
-	submissionId, err := ql.queueService.GetSubmissionId(queueMessage.MessageId)
->>>>>>> 097d71d8
 	if err != nil {
 		ql.logger.Errorf("Failed to get submission id: %s", err.Error())
 		return
@@ -156,21 +139,14 @@
 	err = ql.submissionService.MarkSubmissionComplete(tx, submissionId)
 	if err != nil {
 		tx.Rollback()
-		logger.Log(ql.queue_logger, "Failed to mark submission as complete:", err.Error(), logger.Error)
+		ql.logger.Errorf("Failed to mark submission as complete: %s", err.Error())
 		return
 	}
 	_, err = ql.submissionService.CreateSubmissionResult(tx, submissionId, queueMessage)
 	if err != nil {
-<<<<<<< HEAD
 		tx.Rollback()
-		logger.Log(ql.queue_logger, "Failed to create user solution result:", err.Error(), logger.Error)
-		return
-	}
-	logger.Log(ql.queue_logger, "Succesfuly processed message: "+queueMessage.MessageId, "", logger.Info)
-=======
 		ql.logger.Errorf("Failed to create user solution result: %s", err.Error())
 		return
 	}
 	ql.logger.Infof("Succesfuly processed message: %s", queueMessage.MessageId)
->>>>>>> 097d71d8
 }