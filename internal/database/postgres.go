--- conflicted
+++ resolved
@@ -5,25 +5,17 @@
 
 	"github.com/mini-maxit/backend/internal/config"
 	"github.com/mini-maxit/backend/internal/logger"
-<<<<<<< HEAD
 	"github.com/sirupsen/logrus"
-=======
 	"go.uber.org/zap"
->>>>>>> 097d71d8
 	"gorm.io/driver/postgres"
 	"gorm.io/gorm"
 )
 
 type PostgresDB struct {
-<<<<<<< HEAD
 	Db             *gorm.DB
 	tx             *gorm.DB
 	shouldRollback bool
-	db_logger      *logger.ServiceLogger
-=======
-	Db     *gorm.DB
-	logger *zap.SugaredLogger
->>>>>>> 097d71d8
+	logger         *zap.SugaredLogger
 }
 
 func NewPostgresDB(cfg *config.Config) (*PostgresDB, error) {
@@ -34,8 +26,8 @@
 	if err != nil {
 		return nil, err
 	}
-<<<<<<< HEAD
-	return &PostgresDB{Db: db, db_logger: &db_logger}, nil
+	return &PostgresDB{Db: db, logger: log}, nil
+
 }
 
 func (p *PostgresDB) Connect() (*gorm.DB, error) {
@@ -58,9 +50,6 @@
 func (p *PostgresDB) Rollback() {
 	p.shouldRollback = true
 }
-=======
-	return &PostgresDB{Db: db, logger: log}, nil
->>>>>>> 097d71d8
 
 func (p *PostgresDB) Commit() error {
 	if p.tx == nil {
