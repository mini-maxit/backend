--- conflicted
+++ resolved
@@ -3,11 +3,7 @@
 import (
 	"errors"
 
-<<<<<<< HEAD
-=======
-	"github.com/mini-maxit/backend/internal/database"
 	"github.com/mini-maxit/backend/internal/logger"
->>>>>>> 2396014f
 	"github.com/mini-maxit/backend/package/domain/models"
 	"github.com/mini-maxit/backend/package/domain/schemas"
 	"github.com/mini-maxit/backend/package/repository"
@@ -31,19 +27,7 @@
 	service_logger *logger.ServiceLogger
 }
 
-<<<<<<< HEAD
 func (as *AuthServiceImpl) Login(tx *gorm.DB, email, password string) (*schemas.Session, error) {
-=======
-func (as *AuthServiceImpl) Login(email, password string) (*schemas.Session, error) {
-	tx := as.database.Connect().Begin()
-	if tx.Error != nil {
-		logger.Log(as.service_logger, "Error connecting to database:", tx.Error.Error(), logger.Error)
-		return nil, tx.Error
-	}
-
-	defer utils.TransactionPanicRecover(tx)
-
->>>>>>> 2396014f
 	user, err := as.userRepository.GetUserByEmail(tx, email)
 	if err != nil {
 		logger.Log(as.service_logger, "Error getting user by email:", err.Error(), logger.Error)
@@ -60,33 +44,14 @@
 		logger.Log(as.service_logger, "Error creating session:", err.Error(), logger.Error)
 		return nil, err
 	}
-<<<<<<< HEAD
-=======
-
-	if err := tx.Commit().Error; err != nil {
-		logger.Log(as.service_logger, "Error committing transaction:", err.Error(), logger.Error)
-		return nil, err
-	}
-
 	logger.Log(as.service_logger, "User logged in successfully", "", logger.Info)
->>>>>>> 2396014f
 	return session, nil
 }
 
 func (as *AuthServiceImpl) Register(tx *gorm.DB, userRegister schemas.UserRegisterRequest) (*schemas.Session, error) {
 	if err := validator.Validate(userRegister); err != nil {
-<<<<<<< HEAD
-		// TODO: Add  ErrValidationFailed
-		return nil, err
-=======
 		logger.Log(as.service_logger, "Error validating user register request:", err.Error(), logger.Error)
 		return nil, err
-	}
-	tx := as.database.Connect().Begin()
-	if tx.Error != nil {
-		logger.Log(as.service_logger, "Error connecting to database:", tx.Error.Error(), logger.Error)
-		return nil, tx.Error
->>>>>>> 2396014f
 	}
 
 	user, err := as.userRepository.GetUserByEmail(tx, userRegister.Email)
@@ -125,24 +90,12 @@
 		return nil, err
 	}
 
-<<<<<<< HEAD
+	logger.Log(as.service_logger, "User registered successfully:", "", logger.Info)
 	return session, nil
 }
 
 func NewAuthService(userRepository repository.UserRepository, sessionService SessionService) AuthService {
-=======
-	if err := tx.Commit().Error; err != nil {
-		logger.Log(as.service_logger, "Error committing transaction:", err.Error(), logger.Error)
-		return nil, err
-	}
-
-	logger.Log(as.service_logger, "User registered successfully:", "", logger.Info)
-	return session, nil
-}
-
-func NewAuthService(database database.Database, userRepository repository.UserRepository, sessionService SessionService) AuthService {
 	logger := logger.NewNamedLogger("auth_service")
->>>>>>> 2396014f
 	return &AuthServiceImpl{
 		userRepository: userRepository,
 		sessionService: sessionService,
