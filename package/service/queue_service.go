--- conflicted
+++ resolved
@@ -11,11 +11,8 @@
 	"github.com/mini-maxit/backend/package/domain/schemas"
 	"github.com/mini-maxit/backend/package/repository"
 	amqp "github.com/rabbitmq/amqp091-go"
-<<<<<<< HEAD
+	"go.uber.org/zap"
 	"gorm.io/gorm"
-=======
-	"go.uber.org/zap"
->>>>>>> 097d71d8
 )
 
 type QueueService interface {
@@ -31,11 +28,7 @@
 	channel              *amqp.Channel
 	queue                amqp.Queue
 	responseQueueName    string
-<<<<<<< HEAD
-	service_logger       *logger.ServiceLogger
-=======
 	logger               *zap.SugaredLogger
->>>>>>> 097d71d8
 }
 
 func (qs *QueueServiceImpl) publishMessage(msq schemas.QueueMessage) error {
@@ -62,48 +55,21 @@
 	return nil
 }
 
-<<<<<<< HEAD
 func (qs *QueueServiceImpl) PublishSubmission(tx *gorm.DB, submissionId int64) error {
 	submission, err := qs.submissionRepository.GetSubmission(tx, submissionId)
 	if err != nil {
-		logger.Log(qs.service_logger, "Error getting submission:", err.Error(), logger.Error)
-=======
-func (qs *QueueServiceImpl) PublishSubmission(submissionId int64) error {
-	db := qs.database.Connect()
-	tx := db.Begin()
-	if tx.Error != nil {
-		qs.logger.Errorf("Error connecting to database: %v", tx.Error.Error())
-		return tx.Error
-	}
-
-	defer utils.TransactionPanicRecover(tx)
-
-	submission, err := qs.submissionRepository.GetSubmission(tx, submissionId)
-	if err != nil {
-		tx.Rollback()
 		qs.logger.Errorf("Error getting submission: %v", err.Error())
->>>>>>> 097d71d8
 		return err
 	}
 
 	timeLimits, err := qs.taskRepository.GetTaskTimeLimits(tx, submission.TaskId)
 	if err != nil {
-<<<<<<< HEAD
-		logger.Log(qs.service_logger, "Error getting task time limits:", err.Error(), logger.Error)
-=======
-		tx.Rollback()
 		qs.logger.Errorf("Error getting task time limits: %v", err.Error())
->>>>>>> 097d71d8
 		return err
 	}
 	memoryLimits, err := qs.taskRepository.GetTaskMemoryLimits(tx, submission.TaskId)
 	if err != nil {
-<<<<<<< HEAD
-		logger.Log(qs.service_logger, "Error getting task memory limits:", err.Error(), logger.Error)
-=======
-		tx.Rollback()
 		qs.logger.Errorf("Error getting task memory limits: %v", err.Error())
->>>>>>> 097d71d8
 		return err
 	}
 
@@ -123,32 +89,19 @@
 	})
 	err = qs.publishMessage(msq)
 	if err != nil {
-		qs.submissionRepository.MarkSubmissionFailed(tx, submissionId, err.Error())
-<<<<<<< HEAD
-		logger.Log(qs.service_logger, "Error publishing message:", err.Error(), logger.Error)
-=======
-		tx.Rollback()
+		err2 := qs.submissionRepository.MarkSubmissionFailed(tx, submissionId, err.Error())
+		if err2 != nil {
+			qs.logger.Errorf("Error marking submission failed: %v. When error occured publishing message: %s", err2.Error(), err.Error())
+			return err
+		}
 		qs.logger.Errorf("Error publishing message: %v", err.Error())
->>>>>>> 097d71d8
 		return err
 	}
 	err = qs.submissionRepository.MarkSubmissionProcessing(tx, submissionId)
 	if err != nil {
-<<<<<<< HEAD
-
-		logger.Log(qs.service_logger, "Error marking submission processing:", err.Error(), logger.Error)
-=======
-		tx.Rollback()
 		qs.logger.Errorf("Error marking submission processing: %v", err.Error())
 		return err
 	}
-
-	if err := tx.Commit().Error; err != nil {
-		qs.logger.Errorf("Error committing transaction: %v", err.Error())
->>>>>>> 097d71d8
-		return err
-	}
-
 	qs.logger.Info("Submission published")
 	return nil
 }
@@ -175,23 +128,14 @@
 	if err != nil {
 		return nil, err
 	}
-<<<<<<< HEAD
-	service_logger := logger.NewNamedLogger("queue_service")
+	log := logger.NewNamedLogger("queue_service")
 	return &QueueServiceImpl{
-=======
-	log := logger.NewNamedLogger("queue_service")
-	return &QueueServiceImpl{database: db,
->>>>>>> 097d71d8
 		taskRepository:       taskRepository,
 		submissionRepository: submissionRepository,
 		queueRepository:      queueMessageRepository,
 		queue:                q,
 		channel:              channel,
 		responseQueueName:    responseQueueName,
-<<<<<<< HEAD
-		service_logger:       &service_logger,
-=======
 		logger:               log,
->>>>>>> 097d71d8
 	}, nil
 }