package service

import (
	"fmt"
	"time"

	"github.com/google/uuid"
<<<<<<< HEAD
=======
	"github.com/mini-maxit/backend/internal/database"
	"github.com/mini-maxit/backend/internal/logger"
>>>>>>> 2396014f
	"github.com/mini-maxit/backend/package/domain/models"
	"github.com/mini-maxit/backend/package/domain/schemas"
	"github.com/mini-maxit/backend/package/repository"
	"gorm.io/gorm"
)

var (
	ErrSessionNotFound     = fmt.Errorf("session not found")
	ErrSessionExpired      = fmt.Errorf("session expired")
	ErrSessionUserNotFound = fmt.Errorf("session user not found")
	ErrSessionRefresh      = fmt.Errorf("session refresh failed")
)

type SessionService interface {
	CreateSession(tx *gorm.DB, userId int64) (*schemas.Session, error)
	ValidateSession(tx *gorm.DB, sessionId string) (schemas.ValidateSessionResponse, error)
	InvalidateSession(tx *gorm.DB, sessionId string) error
}

type SessionServiceImpl struct {
	sessionRepository repository.SessionRepository
	userRepository    repository.UserRepository
	session_logger    *logger.ServiceLogger
}

// Generates a new session token
func (s *SessionServiceImpl) generateSessionToken() string {
	return uuid.New().String()
}

// Converts a session model to a session schema
func (s *SessionServiceImpl) modelToSchema(session *models.Session) *schemas.Session {
	return &schemas.Session{
		Id:        session.Id,
		UserId:    session.UserId,
		ExpiresAt: session.ExpiresAt,
	}
}

// Creates a new session for a given user
func (s *SessionServiceImpl) CreateSession(tx *gorm.DB, userId int64) (*schemas.Session, error) {
<<<<<<< HEAD
	_, err := s.userRepository.GetUser(tx, userId)
	if err != nil {
=======
	defer utils.TransactionPanicRecover(tx)

	_, err := s.userRepository.GetUser(tx, userId)
	if err != nil {
		tx.Rollback()
		logger.Log(s.session_logger, "Error getting user by id:", err.Error(), logger.Error)
>>>>>>> 2396014f
		if err == gorm.ErrRecordNotFound {
			return nil, ErrSessionUserNotFound
		}
		return nil, err
	}

	session, err := s.sessionRepository.GetSessionByUserId(tx, userId)
	if err != nil && err != gorm.ErrRecordNotFound {
<<<<<<< HEAD
=======
		tx.Rollback()
		logger.Log(s.session_logger, "Error getting session by user id:", err.Error(), logger.Error)
>>>>>>> 2396014f
		return nil, err
	} else if err == nil {
		// If session exists but is expired remove record and create new session
		if session.ExpiresAt.Before(time.Now()) {
			err = s.sessionRepository.DeleteSession(tx, session.Id)
			if err != nil {
<<<<<<< HEAD
=======
				tx.Rollback()
				logger.Log(s.session_logger, "Error deleting session:", err.Error(), logger.Error)
>>>>>>> 2396014f
				return nil, err
			}
		} else {
			return s.modelToSchema(session), nil
		}
	}

	sessionToken := s.generateSessionToken()
	session = &models.Session{
		Id:        sessionToken,
		UserId:    userId,
		ExpiresAt: time.Now().Add(time.Hour * 24),
	}

	err = s.sessionRepository.CreateSession(tx, session)
	if err != nil {
<<<<<<< HEAD
		return nil, err
	}
	return s.modelToSchema(session), nil
}

func (s *SessionServiceImpl) ValidateSession(tx *gorm.DB, sessionId string) (schemas.ValidateSessionResponse, error) {
=======
		tx.Rollback()
		logger.Log(s.session_logger, "Error creating session:", err.Error(), logger.Error)
		return nil, err
	}

	return s.modelToSchema(session), nil
}

func (s *SessionServiceImpl) ValidateSession(sessionId string) (schemas.ValidateSessionResponse, error) {
	tx := s.database.Connect().Begin()
	if tx.Error != nil {
		logger.Log(s.session_logger, "Error connecting to database:", tx.Error.Error(), logger.Error)
		return schemas.ValidateSessionResponse{Valid: false, UserId: -1}, tx.Error
	}

	defer utils.TransactionPanicRecover(tx)

>>>>>>> 2396014f
	session, err := s.sessionRepository.GetSession(tx, sessionId)
	if err != nil {
		logger.Log(s.session_logger, "Error getting session by id:", err.Error(), logger.Error)
		if err == gorm.ErrRecordNotFound {
			return schemas.ValidateSessionResponse{Valid: false, UserId: -1}, ErrSessionNotFound
		}
		return schemas.ValidateSessionResponse{Valid: false, UserId: -1}, err
	}
	_, err = s.userRepository.GetUser(tx, session.UserId)
	if err != nil {
		logger.Log(s.session_logger, "Error getting user by id:", err.Error(), logger.Error)
		if err == gorm.ErrRecordNotFound {
			return schemas.ValidateSessionResponse{Valid: false, UserId: -1}, ErrSessionUserNotFound
		}
		return schemas.ValidateSessionResponse{Valid: false, UserId: -1}, err
	}

	if session.ExpiresAt.Before(time.Now()) {
<<<<<<< HEAD
		return schemas.ValidateSessionResponse{Valid: false, UserId: -1}, ErrSessionExpired
	}

=======
		tx.Rollback()
		logger.Log(s.session_logger, "Session expired", "", logger.Info)
		return schemas.ValidateSessionResponse{Valid: false, UserId: -1}, ErrSessionExpired
	}

	if err := tx.Commit().Error; err != nil {
		logger.Log(s.session_logger, "Error committing transaction:", err.Error(), logger.Error)
		return schemas.ValidateSessionResponse{Valid: false, UserId: -1}, err
	}
>>>>>>> 2396014f
	return schemas.ValidateSessionResponse{Valid: true, UserId: session.UserId}, nil
}

func (s *SessionServiceImpl) RefreshSession(tx *gorm.DB, sessionId string) (*schemas.Session, error) {
	err := s.sessionRepository.UpdateExpiration(tx, sessionId, time.Now().Add(time.Hour*24))
	if err != nil {
<<<<<<< HEAD
=======
		logger.Log(s.session_logger, "Error updating session expiration:", err.Error(), logger.Error)
		tx.Rollback()
>>>>>>> 2396014f
		return nil, err
	}
	session, err := s.sessionRepository.GetSession(tx, sessionId)
	if err != nil {
<<<<<<< HEAD
=======
		logger.Log(s.session_logger, "Error getting session by id:", err.Error(), logger.Error)
		tx.Rollback()
		return nil, err
	}
	err = tx.Commit().Error
	if err != nil {
		logger.Log(s.session_logger, "Error committing transaction:", err.Error(), logger.Error)
>>>>>>> 2396014f
		return nil, err
	}
	return s.modelToSchema(session), nil
}

<<<<<<< HEAD
func (s *SessionServiceImpl) InvalidateSession(tx *gorm.DB, sessionId string) error {
	err := s.sessionRepository.DeleteSession(tx, sessionId)
	if err != nil {
=======
func (s *SessionServiceImpl) InvalidateSession(sessionId string) error {
	tx := s.database.Connect().Begin()
	if tx.Error != nil {
		logger.Log(s.session_logger, "Error connecting to database:", tx.Error.Error(), logger.Error)
		return tx.Error
	}

	defer utils.TransactionPanicRecover(tx)

	err := s.sessionRepository.DeleteSession(tx, sessionId)
	if err != nil {
		logger.Log(s.session_logger, "Error deleting session:", err.Error(), logger.Error)
		tx.Rollback()
		return err
	}

	err = tx.Commit().Error
	if err != nil {
		logger.Log(s.session_logger, "Error committing transaction:", err.Error(), logger.Error)
>>>>>>> 2396014f
		return err
	}
	return nil
}

<<<<<<< HEAD
func NewSessionService(sessionRepository repository.SessionRepository, userRepository repository.UserRepository) SessionService {
=======
func NewSessionService(db database.Database, sessionRepository repository.SessionRepository, userRepository repository.UserRepository) SessionService {
	session_logger := logger.NewNamedLogger("session_service")
>>>>>>> 2396014f
	return &SessionServiceImpl{
		sessionRepository: sessionRepository,
		userRepository:    userRepository,
		session_logger:    &session_logger,
	}
}<|MERGE_RESOLUTION|>--- conflicted
+++ resolved
@@ -5,11 +5,7 @@
 	"time"
 
 	"github.com/google/uuid"
-<<<<<<< HEAD
-=======
-	"github.com/mini-maxit/backend/internal/database"
 	"github.com/mini-maxit/backend/internal/logger"
->>>>>>> 2396014f
 	"github.com/mini-maxit/backend/package/domain/models"
 	"github.com/mini-maxit/backend/package/domain/schemas"
 	"github.com/mini-maxit/backend/package/repository"
@@ -51,17 +47,9 @@
 
 // Creates a new session for a given user
 func (s *SessionServiceImpl) CreateSession(tx *gorm.DB, userId int64) (*schemas.Session, error) {
-<<<<<<< HEAD
 	_, err := s.userRepository.GetUser(tx, userId)
 	if err != nil {
-=======
-	defer utils.TransactionPanicRecover(tx)
-
-	_, err := s.userRepository.GetUser(tx, userId)
-	if err != nil {
-		tx.Rollback()
 		logger.Log(s.session_logger, "Error getting user by id:", err.Error(), logger.Error)
->>>>>>> 2396014f
 		if err == gorm.ErrRecordNotFound {
 			return nil, ErrSessionUserNotFound
 		}
@@ -70,22 +58,14 @@
 
 	session, err := s.sessionRepository.GetSessionByUserId(tx, userId)
 	if err != nil && err != gorm.ErrRecordNotFound {
-<<<<<<< HEAD
-=======
-		tx.Rollback()
 		logger.Log(s.session_logger, "Error getting session by user id:", err.Error(), logger.Error)
->>>>>>> 2396014f
 		return nil, err
 	} else if err == nil {
 		// If session exists but is expired remove record and create new session
 		if session.ExpiresAt.Before(time.Now()) {
 			err = s.sessionRepository.DeleteSession(tx, session.Id)
 			if err != nil {
-<<<<<<< HEAD
-=======
-				tx.Rollback()
 				logger.Log(s.session_logger, "Error deleting session:", err.Error(), logger.Error)
->>>>>>> 2396014f
 				return nil, err
 			}
 		} else {
@@ -102,15 +82,6 @@
 
 	err = s.sessionRepository.CreateSession(tx, session)
 	if err != nil {
-<<<<<<< HEAD
-		return nil, err
-	}
-	return s.modelToSchema(session), nil
-}
-
-func (s *SessionServiceImpl) ValidateSession(tx *gorm.DB, sessionId string) (schemas.ValidateSessionResponse, error) {
-=======
-		tx.Rollback()
 		logger.Log(s.session_logger, "Error creating session:", err.Error(), logger.Error)
 		return nil, err
 	}
@@ -118,16 +89,7 @@
 	return s.modelToSchema(session), nil
 }
 
-func (s *SessionServiceImpl) ValidateSession(sessionId string) (schemas.ValidateSessionResponse, error) {
-	tx := s.database.Connect().Begin()
-	if tx.Error != nil {
-		logger.Log(s.session_logger, "Error connecting to database:", tx.Error.Error(), logger.Error)
-		return schemas.ValidateSessionResponse{Valid: false, UserId: -1}, tx.Error
-	}
-
-	defer utils.TransactionPanicRecover(tx)
-
->>>>>>> 2396014f
+func (s *SessionServiceImpl) ValidateSession(tx *gorm.DB, sessionId string) (schemas.ValidateSessionResponse, error) {
 	session, err := s.sessionRepository.GetSession(tx, sessionId)
 	if err != nil {
 		logger.Log(s.session_logger, "Error getting session by id:", err.Error(), logger.Error)
@@ -146,12 +108,6 @@
 	}
 
 	if session.ExpiresAt.Before(time.Now()) {
-<<<<<<< HEAD
-		return schemas.ValidateSessionResponse{Valid: false, UserId: -1}, ErrSessionExpired
-	}
-
-=======
-		tx.Rollback()
 		logger.Log(s.session_logger, "Session expired", "", logger.Info)
 		return schemas.ValidateSessionResponse{Valid: false, UserId: -1}, ErrSessionExpired
 	}
@@ -160,73 +116,34 @@
 		logger.Log(s.session_logger, "Error committing transaction:", err.Error(), logger.Error)
 		return schemas.ValidateSessionResponse{Valid: false, UserId: -1}, err
 	}
->>>>>>> 2396014f
 	return schemas.ValidateSessionResponse{Valid: true, UserId: session.UserId}, nil
 }
 
 func (s *SessionServiceImpl) RefreshSession(tx *gorm.DB, sessionId string) (*schemas.Session, error) {
 	err := s.sessionRepository.UpdateExpiration(tx, sessionId, time.Now().Add(time.Hour*24))
 	if err != nil {
-<<<<<<< HEAD
-=======
 		logger.Log(s.session_logger, "Error updating session expiration:", err.Error(), logger.Error)
-		tx.Rollback()
->>>>>>> 2396014f
 		return nil, err
 	}
 	session, err := s.sessionRepository.GetSession(tx, sessionId)
 	if err != nil {
-<<<<<<< HEAD
-=======
 		logger.Log(s.session_logger, "Error getting session by id:", err.Error(), logger.Error)
-		tx.Rollback()
-		return nil, err
-	}
-	err = tx.Commit().Error
-	if err != nil {
-		logger.Log(s.session_logger, "Error committing transaction:", err.Error(), logger.Error)
->>>>>>> 2396014f
 		return nil, err
 	}
 	return s.modelToSchema(session), nil
 }
 
-<<<<<<< HEAD
 func (s *SessionServiceImpl) InvalidateSession(tx *gorm.DB, sessionId string) error {
 	err := s.sessionRepository.DeleteSession(tx, sessionId)
 	if err != nil {
-=======
-func (s *SessionServiceImpl) InvalidateSession(sessionId string) error {
-	tx := s.database.Connect().Begin()
-	if tx.Error != nil {
-		logger.Log(s.session_logger, "Error connecting to database:", tx.Error.Error(), logger.Error)
-		return tx.Error
-	}
-
-	defer utils.TransactionPanicRecover(tx)
-
-	err := s.sessionRepository.DeleteSession(tx, sessionId)
-	if err != nil {
 		logger.Log(s.session_logger, "Error deleting session:", err.Error(), logger.Error)
-		tx.Rollback()
-		return err
-	}
-
-	err = tx.Commit().Error
-	if err != nil {
-		logger.Log(s.session_logger, "Error committing transaction:", err.Error(), logger.Error)
->>>>>>> 2396014f
 		return err
 	}
 	return nil
 }
 
-<<<<<<< HEAD
 func NewSessionService(sessionRepository repository.SessionRepository, userRepository repository.UserRepository) SessionService {
-=======
-func NewSessionService(db database.Database, sessionRepository repository.SessionRepository, userRepository repository.UserRepository) SessionService {
 	session_logger := logger.NewNamedLogger("session_service")
->>>>>>> 2396014f
 	return &SessionServiceImpl{
 		sessionRepository: sessionRepository,
 		userRepository:    userRepository,
