package service

import (
	"fmt"
	"time"

	"github.com/google/uuid"
	"github.com/mini-maxit/backend/internal/database"
	"github.com/mini-maxit/backend/package/domain/models"
	"github.com/mini-maxit/backend/package/domain/schemas"
	"github.com/mini-maxit/backend/package/repository"
	"github.com/mini-maxit/backend/package/utils"
	"gorm.io/gorm"
)

var (
	ErrSessionNotFound     = fmt.Errorf("session not found")
	ErrSessionExpired      = fmt.Errorf("session expired")
	ErrSessionUserNotFound = fmt.Errorf("session user not found")
	ErrSessionRefresh      = fmt.Errorf("session refresh failed")
)

type SessionService interface {
	CreateSession(tx *gorm.DB, userId int64) (*schemas.Session, error)
	ValidateSession(sessionId string) (schemas.ValidateSessionResponse, error)
	InvalidateSession(sessionId string) error
}

type SessionServiceImpl struct {
	database          database.Database
	sessionRepository repository.SessionRepository
	userRepository    repository.UserRepository
}

// Generates a new session token
func (s *SessionServiceImpl) generateSessionToken() string {
	return uuid.New().String()
}

// Converts a session model to a session schema
func (s *SessionServiceImpl) modelToSchema(session *models.Session) *schemas.Session {
	return &schemas.Session{
		Id:        session.Id,
		UserId:    session.UserId,
		ExpiresAt: session.ExpiresAt,
	}
}

func (s *SessionServiceImpl) CreateSession(tx *gorm.DB, userId int64) (*schemas.Session, error) {
	if tx == nil {
		tx = s.database.Connect().Begin()
		if tx.Error != nil {
			return nil, tx.Error
		}
	}

<<<<<<< HEAD
	defer utils.TransactionPanicRecover(tx)

=======
>>>>>>> d1f3d045
	_, err := s.userRepository.GetUser(tx, userId)
	if err != nil {
		tx.Rollback()
		if err == gorm.ErrRecordNotFound {
			return nil, ErrSessionUserNotFound
		}
		return nil, err
	}

	session, err := s.sessionRepository.GetSessionByUserId(tx, userId)
	if err != nil && err != gorm.ErrRecordNotFound {
		tx.Rollback()
		return nil, err
	} else if err == nil {
		// If session exists but is expired remove record and create new session
		if session.ExpiresAt.Before(time.Now()) {
			err = s.sessionRepository.DeleteSession(tx, session.Id)
			if err != nil {
				tx.Rollback()
				return nil, err
			}
		} else {
			err = tx.Commit().Error
			if err != nil {
				return nil, err
			}
			return s.modelToSchema(session), nil
		}
	}

	sessionToken := s.generateSessionToken()
	session = &models.Session{
		Id:        sessionToken,
		UserId:    userId,
		ExpiresAt: time.Now().Add(time.Hour * 24),
	}

	err = s.sessionRepository.CreateSession(tx, session)
	if err != nil {
		tx.Rollback()
		return nil, err
	}

	err = tx.Commit().Error
	if err != nil {
		return nil, err
	}
	return s.modelToSchema(session), nil
}

func (s *SessionServiceImpl) ValidateSession(sessionId string) (schemas.ValidateSessionResponse, error) {
	tx := s.database.Connect().Begin()
	if tx.Error != nil {
		return schemas.ValidateSessionResponse{Valid: false, UserId: -1}, tx.Error
	}

	defer utils.TransactionPanicRecover(tx)

	session, err := s.sessionRepository.GetSession(tx, sessionId)
	if err != nil {
		if err == gorm.ErrRecordNotFound {
			return schemas.ValidateSessionResponse{Valid: false, UserId: -1}, ErrSessionNotFound
		}
		return schemas.ValidateSessionResponse{Valid: false, UserId: -1}, err
	}
	_, err = s.userRepository.GetUser(tx, session.UserId)
	if err != nil {
		if err == gorm.ErrRecordNotFound {
			tx.Rollback()
			return schemas.ValidateSessionResponse{Valid: false, UserId: -1}, ErrSessionUserNotFound
		}
		tx.Rollback()
		return schemas.ValidateSessionResponse{Valid: false, UserId: -1}, err
	}

	if session.ExpiresAt.Before(time.Now()) {
		tx.Rollback()
		return schemas.ValidateSessionResponse{Valid: false, UserId: -1}, ErrSessionExpired
	}

	if tx.Commit().Error != nil {
		return schemas.ValidateSessionResponse{Valid: false, UserId: -1}, err
	}
	return schemas.ValidateSessionResponse{Valid: true, UserId: session.UserId}, nil
}

func (s *SessionServiceImpl) RefreshSession(sessionId string) (*schemas.Session, error) {
	tx := s.database.Connect().Begin()
	err := s.sessionRepository.UpdateExpiration(tx, sessionId, time.Now().Add(time.Hour*24))
	if err != nil {
		tx.Rollback()
		return nil, err
	}
	session, err := s.sessionRepository.GetSession(tx, sessionId)
	if err != nil {
		tx.Rollback()
		return nil, err
	}
	err = tx.Commit().Error
	if err != nil {
		return nil, err
	}
	return s.modelToSchema(session), nil
}

func (s *SessionServiceImpl) InvalidateSession(sessionId string) error {
	tx := s.database.Connect().Begin()
	if tx.Error != nil {
		return tx.Error
	}

	defer utils.TransactionPanicRecover(tx)

	err := s.sessionRepository.DeleteSession(tx, sessionId)
	if err != nil {
		tx.Rollback()
		return err
	}

	err = tx.Commit().Error
	if err != nil {
		return err
	}
	return nil
}

func NewSessionService(db database.Database, sessionRepository repository.SessionRepository, userRepository repository.UserRepository) SessionService {
	return &SessionServiceImpl{
		database:          db,
		sessionRepository: sessionRepository,
		userRepository:    userRepository,
	}
}<|MERGE_RESOLUTION|>--- conflicted
+++ resolved
@@ -54,11 +54,8 @@
 		}
 	}
 
-<<<<<<< HEAD
 	defer utils.TransactionPanicRecover(tx)
 
-=======
->>>>>>> d1f3d045
 	_, err := s.userRepository.GetUser(tx, userId)
 	if err != nil {
 		tx.Rollback()
