--- conflicted
+++ resolved
@@ -9,11 +9,7 @@
 	"github.com/mini-maxit/backend/package/domain/models"
 	"github.com/mini-maxit/backend/package/domain/schemas"
 	"github.com/mini-maxit/backend/package/repository"
-<<<<<<< HEAD
-=======
-	"github.com/mini-maxit/backend/package/utils"
 	"go.uber.org/zap"
->>>>>>> 097d71d8
 	"gorm.io/gorm"
 )
 
@@ -54,12 +50,7 @@
 func (s *SessionServiceImpl) CreateSession(tx *gorm.DB, userId int64) (*schemas.Session, error) {
 	_, err := s.userRepository.GetUser(tx, userId)
 	if err != nil {
-<<<<<<< HEAD
-		logger.Log(s.session_logger, "Error getting user by id:", err.Error(), logger.Error)
-=======
-		tx.Rollback()
 		s.logger.Errorf("Error getting user by id: %v", err.Error())
->>>>>>> 097d71d8
 		if err == gorm.ErrRecordNotFound {
 			return nil, ErrSessionUserNotFound
 		}
@@ -68,24 +59,14 @@
 
 	session, err := s.sessionRepository.GetSessionByUserId(tx, userId)
 	if err != nil && err != gorm.ErrRecordNotFound {
-<<<<<<< HEAD
-		logger.Log(s.session_logger, "Error getting session by user id:", err.Error(), logger.Error)
-=======
-		tx.Rollback()
 		s.logger.Errorf("Error getting session by user id: %v", err.Error())
->>>>>>> 097d71d8
 		return nil, err
 	} else if err == nil {
 		// If session exists but is expired remove record and create new session
 		if session.ExpiresAt.Before(time.Now()) {
 			err = s.sessionRepository.DeleteSession(tx, session.Id)
 			if err != nil {
-<<<<<<< HEAD
-				logger.Log(s.session_logger, "Error deleting session:", err.Error(), logger.Error)
-=======
-				tx.Rollback()
 				s.logger.Errorf("Error deleting session: %v", err.Error())
->>>>>>> 097d71d8
 				return nil, err
 			}
 		} else {
@@ -102,31 +83,14 @@
 
 	err = s.sessionRepository.CreateSession(tx, session)
 	if err != nil {
-<<<<<<< HEAD
-		logger.Log(s.session_logger, "Error creating session:", err.Error(), logger.Error)
-=======
-		tx.Rollback()
 		s.logger.Errorf("Error creating session: %v", err.Error())
->>>>>>> 097d71d8
 		return nil, err
 	}
 
 	return s.modelToSchema(session), nil
 }
 
-<<<<<<< HEAD
 func (s *SessionServiceImpl) ValidateSession(tx *gorm.DB, sessionId string) (schemas.ValidateSessionResponse, error) {
-=======
-func (s *SessionServiceImpl) ValidateSession(sessionId string) (schemas.ValidateSessionResponse, error) {
-	tx := s.database.Connect().Begin()
-	if tx.Error != nil {
-		s.logger.Errorf("Error connecting to database: %v", tx.Error.Error())
-		return schemas.ValidateSessionResponse{Valid: false, UserId: -1}, tx.Error
-	}
-
-	defer utils.TransactionPanicRecover(tx)
-
->>>>>>> 097d71d8
 	session, err := s.sessionRepository.GetSession(tx, sessionId)
 	if err != nil {
 		s.logger.Errorf("Error getting session by id: %v", err.Error())
@@ -145,92 +109,38 @@
 	}
 
 	if session.ExpiresAt.Before(time.Now()) {
-<<<<<<< HEAD
-		logger.Log(s.session_logger, "Session expired", "", logger.Info)
-		return schemas.ValidateSessionResponse{Valid: false, UserId: -1}, ErrSessionExpired
-	}
-
-=======
-		tx.Rollback()
 		s.logger.Error("Session expired")
 		return schemas.ValidateSessionResponse{Valid: false, UserId: -1}, ErrSessionExpired
 	}
 
-	if err := tx.Commit().Error; err != nil {
-		s.logger.Errorf("Error committing transaction: %v", err.Error())
-		return schemas.ValidateSessionResponse{Valid: false, UserId: -1}, err
-	}
->>>>>>> 097d71d8
 	return schemas.ValidateSessionResponse{Valid: true, UserId: session.UserId}, nil
 }
 
 func (s *SessionServiceImpl) RefreshSession(tx *gorm.DB, sessionId string) (*schemas.Session, error) {
 	err := s.sessionRepository.UpdateExpiration(tx, sessionId, time.Now().Add(time.Hour*24))
 	if err != nil {
-<<<<<<< HEAD
-		logger.Log(s.session_logger, "Error updating session expiration:", err.Error(), logger.Error)
-=======
 		s.logger.Errorf("Error updating session expiration: %v", err.Error())
-		tx.Rollback()
->>>>>>> 097d71d8
 		return nil, err
 	}
 	session, err := s.sessionRepository.GetSession(tx, sessionId)
 	if err != nil {
-<<<<<<< HEAD
-		logger.Log(s.session_logger, "Error getting session by id:", err.Error(), logger.Error)
-=======
 		s.logger.Errorf("Error getting session by id: %v", err.Error())
-		tx.Rollback()
-		return nil, err
-	}
-	err = tx.Commit().Error
-	if err != nil {
-		s.logger.Errorf("Error committing transaction: %v", err.Error())
->>>>>>> 097d71d8
 		return nil, err
 	}
 	return s.modelToSchema(session), nil
 }
 
-<<<<<<< HEAD
 func (s *SessionServiceImpl) InvalidateSession(tx *gorm.DB, sessionId string) error {
 	err := s.sessionRepository.DeleteSession(tx, sessionId)
 	if err != nil {
-		logger.Log(s.session_logger, "Error deleting session:", err.Error(), logger.Error)
-=======
-func (s *SessionServiceImpl) InvalidateSession(sessionId string) error {
-	tx := s.database.Connect().Begin()
-	if tx.Error != nil {
-		s.logger.Errorf("Error connecting to database: %v", tx.Error.Error())
-		return tx.Error
-	}
-
-	defer utils.TransactionPanicRecover(tx)
-
-	err := s.sessionRepository.DeleteSession(tx, sessionId)
-	if err != nil {
 		s.logger.Errorf("Error deleting session: %v", err.Error())
-		tx.Rollback()
-		return err
-	}
-
-	err = tx.Commit().Error
-	if err != nil {
-		s.logger.Errorf("Error committing transaction: %v", err.Error())
->>>>>>> 097d71d8
 		return err
 	}
 	return nil
 }
 
-<<<<<<< HEAD
 func NewSessionService(sessionRepository repository.SessionRepository, userRepository repository.UserRepository) SessionService {
-	session_logger := logger.NewNamedLogger("session_service")
-=======
-func NewSessionService(db database.Database, sessionRepository repository.SessionRepository, userRepository repository.UserRepository) SessionService {
 	log := logger.NewNamedLogger("session_service")
->>>>>>> 097d71d8
 	return &SessionServiceImpl{
 		sessionRepository: sessionRepository,
 		userRepository:    userRepository,
