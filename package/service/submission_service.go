--- conflicted
+++ resolved
@@ -178,59 +178,6 @@
 	return ss.submissionRepository.GetAllByUser(tx, userID, limit, offset, sort)
 }
 
-<<<<<<< HEAD
-func (ss *submissionService) filterSubmissionsForTeacher(
-	tx *gorm.DB,
-	user schemas.User,
-	submissionModels []models.Submission,
-) []models.Submission {
-	// Create a cache for contest lookups to avoid redundant database queries
-	contestCache := make(map[int64]*schemas.Contest)
-
-	filteredSubmissions := []models.Submission{}
-	for _, submission := range submissionModels {
-		if ss.isTeacherAuthorized(tx, user, submission, contestCache) {
-			filteredSubmissions = append(filteredSubmissions, submission)
-		}
-	}
-	return filteredSubmissions
-}
-
-func (ss *submissionService) isTeacherAuthorized(tx *gorm.DB, user schemas.User, submission models.Submission, contestCache map[int64]*schemas.Contest) bool {
-	// Check if teacher created the task
-	if submission.Task.CreatedBy == user.ID {
-		return true
-	}
-
-	// Check if teacher created the contest
-	if submission.ContestID != nil {
-		contestID := *submission.ContestID
-
-		// Check cache first
-		contest, found := contestCache[contestID]
-		if !found {
-			// Fetch from database and cache the result
-			var err error
-			contest, err = ss.contestService.Get(tx, user, contestID)
-			if err != nil {
-				// Cache nil to avoid repeated failed lookups
-				contestCache[contestID] = nil
-				return false
-			}
-			contestCache[contestID] = contest
-		}
-
-		// Check if contest was found and user is the creator
-		if contest != nil && contest.CreatedBy == user.ID {
-			return true
-		}
-	}
-
-	return false
-}
-
-=======
->>>>>>> f97f967f
 func (ss *submissionService) getUnfilteredSubmissions(
 	tx *gorm.DB,
 	user schemas.User,
