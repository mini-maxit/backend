--- conflicted
+++ resolved
@@ -4,15 +4,11 @@
 	"fmt"
 
 	"github.com/mini-maxit/backend/internal/config"
+	"github.com/mini-maxit/backend/internal/logger"
 	"github.com/mini-maxit/backend/package/domain/models"
 	"github.com/mini-maxit/backend/package/domain/schemas"
 	"github.com/mini-maxit/backend/package/repository"
-<<<<<<< HEAD
 	"gorm.io/gorm"
-=======
-	"github.com/mini-maxit/backend/internal/logger"
-	"github.com/mini-maxit/backend/package/utils"
->>>>>>> 2396014f
 )
 
 var ErrDatabaseConnection = fmt.Errorf("failed to connect to the database")
@@ -35,26 +31,7 @@
 	task_logger          *logger.ServiceLogger
 }
 
-<<<<<<< HEAD
 func (ts *TaskServiceImpl) Create(tx *gorm.DB, task schemas.Task) (int64, error) {
-=======
-func (ts *TaskServiceImpl) Create(task schemas.Task) (int64, error) {
-	// Connect to the database and start a transaction
-	db := ts.database.Connect()
-	if db == nil {
-		logger.Log(ts.task_logger, "Error connecting to database:", ErrDatabaseConnection.Error(),logger.Error)
-		return 0, ErrDatabaseConnection
-	}
-
-	tx := db.Begin()
-	if tx.Error != nil {
-		logger.Log(ts.task_logger, "Error starting transaction:", tx.Error.Error(), logger.Error)
-		return 0, tx.Error
-	}
-
-	defer utils.TransactionPanicRecover(tx)
-
->>>>>>> 2396014f
 	// Create a new task
 	model := models.Task{
 		Title:     task.Title,
@@ -62,7 +39,7 @@
 	}
 	taskId, err := ts.taskRepository.Create(tx, model)
 	if err != nil {
-<<<<<<< HEAD
+		logger.Log(ts.task_logger, "Error creating task:", err.Error(), logger.Error)
 		return 0, err
 	}
 
@@ -70,29 +47,6 @@
 }
 
 func (ts *TaskServiceImpl) GetAll(tx *gorm.DB, limit, offset int64) ([]schemas.Task, error) {
-=======
-		logger.Log(ts.task_logger, "Error creating task:", err.Error(), logger.Error)
-		tx.Rollback()
-		return 0, err
-	}
-
-	// Commit the transaction and return the task ID
-	if err := tx.Commit().Error; err != nil {
-		logger.Log(ts.task_logger, "Error committing transaction:", err.Error(), logger.Error)
-		return 0, err
-	}
-	return taskId, nil
-}
-
-func (ts *TaskServiceImpl) GetAll(limit, offset int64) ([]schemas.Task, error) {
-	// Connect to the database
-	db := ts.database.Connect()
-	if db == nil {
-		logger.Log(ts.task_logger, "Error connecting to database:", ErrDatabaseConnection.Error(), logger.Error)
-		return nil, ErrDatabaseConnection
-	}
-
->>>>>>> 2396014f
 	// Get all tasks
 	tasks, err := ts.taskRepository.GetAllTasks(tx)
 	if err != nil {
@@ -119,18 +73,7 @@
 	return result[offset:end], nil
 }
 
-<<<<<<< HEAD
 func (ts *TaskServiceImpl) GetAllForUser(tx *gorm.DB, userId, limit, offset int64) ([]schemas.Task, error) {
-=======
-func (ts *TaskServiceImpl) GetAllForUser(userId, limit, offset int64) ([]schemas.Task, error) {
-	tx := ts.database.Connect()
-
-	if tx == nil {
-		logger.Log(ts.task_logger, "Error connecting to database:", ErrDatabaseConnection.Error(), logger.Error)
-		return nil, ErrDatabaseConnection
-	}
-
->>>>>>> 2396014f
 	// Get all tasks
 	tasks, err := ts.taskRepository.GetAllForUser(tx, userId)
 	if err != nil {
@@ -157,18 +100,7 @@
 	return result[offset:end], nil
 }
 
-<<<<<<< HEAD
 func (ts *TaskServiceImpl) GetAllForGroup(tx *gorm.DB, groupId, limit, offset int64) ([]schemas.Task, error) {
-=======
-func (ts *TaskServiceImpl) GetAllForGroup(groupId, limit, offset int64) ([]schemas.Task, error) {
-	tx := ts.database.Connect()
-
-	if tx == nil {
-		logger.Log(ts.task_logger, "Error connecting to database:", ErrDatabaseConnection.Error(), logger.Error)
-		return nil, ErrDatabaseConnection
-	}
-
->>>>>>> 2396014f
 	// Get all tasks
 	tasks, err := ts.taskRepository.GetAllForGroup(tx, groupId)
 	if err != nil {
@@ -195,18 +127,7 @@
 	return result[offset:end], nil
 }
 
-<<<<<<< HEAD
 func (ts *TaskServiceImpl) GetTask(tx *gorm.DB, taskId int64) (*schemas.TaskDetailed, error) {
-=======
-func (ts *TaskServiceImpl) GetTask(taskId int64) (*schemas.TaskDetailed, error) {
-	// Connect to the database
-	db := ts.database.Connect()
-	if db == nil {
-		logger.Log(ts.task_logger, "Error connecting to database:", ErrDatabaseConnection.Error(), logger.Error)
-		return nil, ErrDatabaseConnection
-	}
-
->>>>>>> 2396014f
 	// Get the task
 	task, err := ts.taskRepository.GetTask(tx, taskId)
 	if err != nil {
@@ -227,31 +148,10 @@
 	return result, nil
 }
 
-<<<<<<< HEAD
 func (ts *TaskServiceImpl) UpdateTask(tx *gorm.DB, taskId int64, updateInfo schemas.UpdateTask) error {
 	currentTask, err := ts.taskRepository.GetTask(tx, taskId)
 	if err != nil {
-=======
-func (ts *TaskServiceImpl) UpdateTask(taskId int64, updateInfo schemas.UpdateTask) error {
-	// Connect to the database and start a transaction
-	db := ts.database.Connect()
-	if db == nil {
-		logger.Log(ts.task_logger, "Error connecting to database:", ErrDatabaseConnection.Error(), logger.Error)
-		return ErrDatabaseConnection
-	}
-	tx := db.Begin()
-	if tx.Error != nil {
-		logger.Log(ts.task_logger, "Error starting transaction:", tx.Error.Error(), logger.Error)
-		return tx.Error
-	}
-
-	defer utils.TransactionPanicRecover(tx)
-
-	currentTask, err := ts.taskRepository.GetTask(tx, taskId)
-	if err != nil {
 		logger.Log(ts.task_logger, "Error getting task:", err.Error(), logger.Error)
-		tx.Rollback()
->>>>>>> 2396014f
 		return err
 	}
 
@@ -260,44 +160,14 @@
 	// Update the task
 	err = ts.taskRepository.UpdateTask(tx, taskId, currentTask)
 	if err != nil {
-<<<<<<< HEAD
-=======
 		logger.Log(ts.task_logger, "Error updating task:", err.Error(), logger.Error)
-		tx.Rollback()
->>>>>>> 2396014f
 		return err
 	}
 
-	// Commit the transaction
-<<<<<<< HEAD
 	return nil
 }
 
 func (ts *TaskServiceImpl) CreateSubmission(tx *gorm.DB, taskId int64, userId int64, languageId int64, order int64) (int64, error) {
-=======
-	if err := tx.Commit().Error; err != nil {
-		logger.Log(ts.task_logger, "Error committing transaction:", err.Error(), logger.Error)
-		return err
-	}
-	return nil
-}
-
-func (ts *TaskServiceImpl) CreateSubmission(taskId int64, userId int64, languageId int64, order int64) (int64, error) {
-	// Connect to the database and start a transaction
-	db := ts.database.Connect()
-	if db == nil {
-		logger.Log(ts.task_logger, "Error connecting to database:", ErrDatabaseConnection.Error(), logger.Error)
-		return 0, ErrDatabaseConnection
-	}
-	tx := db.Begin()
-	if tx.Error != nil {
-		logger.Log(ts.task_logger, "Error starting transaction:", tx.Error.Error(), logger.Error)
-		return 0, tx.Error
-	}
-
-	defer utils.TransactionPanicRecover(tx)
-
->>>>>>> 2396014f
 	// Create a new submission
 	submission := models.Submission{
 		TaskId:     taskId,
@@ -310,22 +180,10 @@
 	submissionId, err := ts.submissionRepository.CreateSubmission(tx, submission)
 
 	if err != nil {
-<<<<<<< HEAD
+		logger.Log(ts.task_logger, "Error creating submission:", err.Error(), logger.Error)
 		return 0, err
 	}
 
-=======
-		logger.Log(ts.task_logger, "Error creating submission:", err.Error(), logger.Error)
-		tx.Rollback()
-		return 0, err
-	}
-
-	// Commit the transaction
-	if err := tx.Commit().Error; err != nil {
-		logger.Log(ts.task_logger, "Error committing transaction:", err.Error(), logger.Error)
-		return 0, err
-	}
->>>>>>> 2396014f
 	return submissionId, nil
 }
 
@@ -344,12 +202,8 @@
 	}
 }
 
-<<<<<<< HEAD
 func NewTaskService(cfg *config.Config, taskRepository repository.TaskRepository, submissionRepository repository.SubmissionRepository) TaskService {
-=======
-func NewTaskService(db database.Database, cfg *config.Config, taskRepository repository.TaskRepository, submissionRepository repository.SubmissionRepository) TaskService {
 	task_logger := logger.NewNamedLogger("task_service")
->>>>>>> 2396014f
 	return &TaskServiceImpl{
 		cfg:                  cfg,
 		taskRepository:       taskRepository,
