--- conflicted
+++ resolved
@@ -7,11 +7,7 @@
 	"github.com/mini-maxit/backend/package/domain/models"
 	"github.com/mini-maxit/backend/package/domain/schemas"
 	"github.com/mini-maxit/backend/package/repository"
-<<<<<<< HEAD
-=======
-	"github.com/mini-maxit/backend/package/utils"
 	"go.uber.org/zap"
->>>>>>> 097d71d8
 	"gorm.io/gorm"
 )
 
@@ -29,24 +25,10 @@
 
 type UserServiceImpl struct {
 	userRepository repository.UserRepository
-<<<<<<< HEAD
-	user_logger    *logger.ServiceLogger
+	logger         *zap.SugaredLogger
 }
 
 func (us *UserServiceImpl) GetUserByEmail(tx *gorm.DB, email string) (*schemas.User, error) {
-=======
-	logger         *zap.SugaredLogger
-}
-
-func (us *UserServiceImpl) GetUserByEmail(email string) (*schemas.User, error) {
-	tx := us.database.Connect()
-
-	if tx == nil {
-		us.logger.Error("Error connecting to database")
-		return nil, ErrDatabaseConnection
-	}
-
->>>>>>> 097d71d8
 	userModel, err := us.userRepository.GetUserByEmail(tx, email)
 	if err != nil {
 		us.logger.Errorf("Error getting user by email: %v", err.Error())
@@ -60,18 +42,7 @@
 	return user, nil
 }
 
-<<<<<<< HEAD
 func (us *UserServiceImpl) GetAllUsers(tx *gorm.DB, limit, offset int64) ([]schemas.User, error) {
-=======
-func (us *UserServiceImpl) GetAllUsers(limit, offset int64) ([]schemas.User, error) {
-	tx := us.database.Connect()
-
-	if tx == nil {
-		us.logger.Error("Error connecting to database")
-		return nil, ErrDatabaseConnection
-	}
-
->>>>>>> 097d71d8
 	userModels, err := us.userRepository.GetAllUsers(tx)
 	if err != nil {
 		us.logger.Errorf("Error getting all users: %v", err.Error())
@@ -96,18 +67,7 @@
 	return users[offset:end], nil
 }
 
-<<<<<<< HEAD
 func (us *UserServiceImpl) GetUserById(tx *gorm.DB, userId int64) (*schemas.User, error) {
-=======
-func (us *UserServiceImpl) GetUserById(userId int64) (*schemas.User, error) {
-	tx := us.database.Connect()
-
-	if tx == nil {
-		us.logger.Error("Error connecting to database")
-		return nil, ErrDatabaseConnection
-	}
-
->>>>>>> 097d71d8
 	userModel, err := us.userRepository.GetUser(tx, userId)
 	if err != nil {
 		us.logger.Errorf("Error getting user by id: %v", err.Error())
@@ -122,32 +82,10 @@
 	return user, nil
 }
 
-<<<<<<< HEAD
 func (us *UserServiceImpl) EditUser(tx *gorm.DB, userId int64, updateInfo *schemas.UserEdit) error {
 	currentModel, err := us.GetUserById(tx, userId)
 	if err != nil {
-=======
-func (us *UserServiceImpl) EditUser(userId int64, updateInfo *schemas.UserEdit) error {
-	tx := us.database.Connect()
-
-	if tx == nil {
-		us.logger.Error("Error connecting to database")
-		return ErrDatabaseConnection
-	}
-
-	tx = tx.Begin()
-	if tx.Error != nil {
-		us.logger.Error("Error connecting to database")
-		return tx.Error
-	}
-
-	defer utils.TransactionPanicRecover(tx)
-
-	currentModel, err := us.GetUserById(userId)
-	if err != nil {
 		us.logger.Errorf("Error getting user by id: %v", err.Error())
-		tx.Rollback()
->>>>>>> 097d71d8
 		return err
 	}
 
@@ -155,17 +93,7 @@
 
 	err = us.userRepository.EditUser(tx, currentModel)
 	if err != nil {
-<<<<<<< HEAD
-		logger.Log(us.user_logger, "Error editing user:", err.Error(), logger.Error)
-=======
 		us.logger.Errorf("Error editing user: %v", err.Error())
-		tx.Rollback()
-		return err
-	}
-
-	if err := tx.Commit().Error; err != nil {
-		us.logger.Errorf("Error committing transaction: %v", err.Error())
->>>>>>> 097d71d8
 		return err
 	}
 	return nil
@@ -200,13 +128,8 @@
 	}
 }
 
-<<<<<<< HEAD
 func NewUserService(userRepository repository.UserRepository) UserService {
-	user_logger := logger.NewNamedLogger("user_service")
-=======
-func NewUserService(database database.Database, userRepository repository.UserRepository) UserService {
 	log := logger.NewNamedLogger("user_service")
->>>>>>> 097d71d8
 	return &UserServiceImpl{
 		userRepository: userRepository,
 		logger:         log,
