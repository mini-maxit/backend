--- conflicted
+++ resolved
@@ -3,18 +3,10 @@
 import (
 	"errors"
 
-<<<<<<< HEAD
-	"github.com/mini-maxit/backend/package/domain/models"
-	"github.com/mini-maxit/backend/package/domain/schemas"
-	"github.com/mini-maxit/backend/package/repository"
-=======
-	"github.com/mini-maxit/backend/internal/database"
 	"github.com/mini-maxit/backend/internal/logger"
 	"github.com/mini-maxit/backend/package/domain/models"
 	"github.com/mini-maxit/backend/package/domain/schemas"
 	"github.com/mini-maxit/backend/package/repository"
-	"github.com/mini-maxit/backend/package/utils"
->>>>>>> 2396014f
 	"gorm.io/gorm"
 )
 
@@ -32,21 +24,10 @@
 
 type UserServiceImpl struct {
 	userRepository repository.UserRepository
-	user_logger   *logger.ServiceLogger
+	user_logger    *logger.ServiceLogger
 }
 
-<<<<<<< HEAD
 func (us *UserServiceImpl) GetUserByEmail(tx *gorm.DB, email string) (*schemas.User, error) {
-=======
-func (us *UserServiceImpl) GetUserByEmail(email string) (*schemas.User, error) {
-	tx := us.database.Connect()
-
-	if tx == nil {
-		logger.Log(us.user_logger, "Error connecting to database:", ErrDatabaseConnection.Error(), logger.Error)
-		return nil, ErrDatabaseConnection
-	}
-
->>>>>>> 2396014f
 	userModel, err := us.userRepository.GetUserByEmail(tx, email)
 	if err != nil {
 		logger.Log(us.user_logger, "Error getting user by email:", err.Error(), logger.Error)
@@ -60,18 +41,7 @@
 	return user, nil
 }
 
-<<<<<<< HEAD
 func (us *UserServiceImpl) GetAllUsers(tx *gorm.DB, limit, offset int64) ([]schemas.User, error) {
-=======
-func (us *UserServiceImpl) GetAllUsers(limit, offset int64) ([]schemas.User, error) {
-	tx := us.database.Connect()
-
-	if tx == nil {
-		logger.Log(us.user_logger, "Error connecting to database:", ErrDatabaseConnection.Error(), logger.Error)
-		return nil, ErrDatabaseConnection
-	}
-
->>>>>>> 2396014f
 	userModels, err := us.userRepository.GetAllUsers(tx)
 	if err != nil {
 		logger.Log(us.user_logger, "Error getting all users:", err.Error(), logger.Error)
@@ -96,18 +66,7 @@
 	return users[offset:end], nil
 }
 
-<<<<<<< HEAD
 func (us *UserServiceImpl) GetUserById(tx *gorm.DB, userId int64) (*schemas.User, error) {
-=======
-func (us *UserServiceImpl) GetUserById(userId int64) (*schemas.User, error){
-	tx := us.database.Connect()
-
-	if tx == nil {
-		logger.Log(us.user_logger, "Error connecting to database:", ErrDatabaseConnection.Error(), logger.Error)
-		return nil, ErrDatabaseConnection
-	}
-
->>>>>>> 2396014f
 	userModel, err := us.userRepository.GetUser(tx, userId)
 	if err != nil {
 		logger.Log(us.user_logger, "Error getting user by id:", err.Error(), logger.Error)
@@ -122,32 +81,9 @@
 	return user, nil
 }
 
-<<<<<<< HEAD
 func (us *UserServiceImpl) EditUser(tx *gorm.DB, userId int64, updateInfo *schemas.UserEdit) error {
 	currentModel, err := us.GetUserById(tx, userId)
 	if err != nil {
-=======
-func (us *UserServiceImpl) EditUser(userId int64, updateInfo *schemas.UserEdit) error {
-	tx := us.database.Connect()
-
-	if tx == nil {
-		logger.Log(us.user_logger, "Error connecting to database:", ErrDatabaseConnection.Error(), logger.Error)
-		return ErrDatabaseConnection
-	}
-
-	tx = tx.Begin()
-    if tx.Error != nil {
-		logger.Log(us.user_logger, "Error connecting to database:", tx.Error.Error(), logger.Error)
-        return tx.Error
-    }
-
-	defer utils.TransactionPanicRecover(tx)
-
-	currentModel, err := us.GetUserById(userId)
-	if err != nil {
-		logger.Log(us.user_logger, "Error getting user by id:", err.Error(), logger.Error)
-		tx.Rollback()
->>>>>>> 2396014f
 		return err
 	}
 
@@ -155,21 +91,9 @@
 
 	err = us.userRepository.EditUser(tx, currentModel)
 	if err != nil {
-<<<<<<< HEAD
+		logger.Log(us.user_logger, "Error editing user:", err.Error(), logger.Error)
 		return err
 	}
-
-=======
-		logger.Log(us.user_logger, "Error editing user:", err.Error(), logger.Error)
-        tx.Rollback()
-        return err
-    }
-
-    if err := tx.Commit().Error; err != nil {
-		logger.Log(us.user_logger, "Error committing transaction:", err.Error(), logger.Error)
-        return err
-    }
->>>>>>> 2396014f
 	return nil
 }
 
@@ -202,12 +126,8 @@
 	}
 }
 
-<<<<<<< HEAD
 func NewUserService(userRepository repository.UserRepository) UserService {
-=======
-func NewUserService(database database.Database, userRepository repository.UserRepository) UserService {
 	user_logger := logger.NewNamedLogger("user_service")
->>>>>>> 2396014f
 	return &UserServiceImpl{
 		userRepository: userRepository,
 		user_logger:    &user_logger,
