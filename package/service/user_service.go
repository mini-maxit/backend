package service

import (
	"errors"

	"github.com/mini-maxit/backend/package/domain/models"
	"github.com/mini-maxit/backend/package/domain/schemas"
	"github.com/mini-maxit/backend/package/domain/types"
	"github.com/mini-maxit/backend/package/repository"
	"github.com/mini-maxit/backend/package/utils"
	"go.uber.org/zap"
	"gorm.io/gorm"
)

var (
	ErrUserNotFound      = errors.New("user not found")
	ErrUserAlreadyExists = errors.New("user already exists")
)

type UserService interface {
	GetUserByEmail(tx *gorm.DB, email string) (*schemas.User, error)
	GetAllUsers(tx *gorm.DB, queryParams map[string]interface{}) ([]schemas.User, error)
	GetUserById(tx *gorm.DB, userId int64) (*schemas.User, error)
	EditUser(tx *gorm.DB, userId int64, updateInfo *schemas.UserEdit) error
	ChangeRole(tx *gorm.DB, userId int64, role types.UserRole) error
	modelToSchema(user *models.User) *schemas.User
}

type userService struct {
	userRepository repository.UserRepository
	logger         *zap.SugaredLogger
}

func (us *userService) GetUserByEmail(tx *gorm.DB, email string) (*schemas.User, error) {
	userModel, err := us.userRepository.GetUserByEmail(tx, email)
	if err != nil {
		us.logger.Errorf("Error getting user by email: %v", err.Error())
		if err == gorm.ErrRecordNotFound {
			return nil, ErrUserNotFound
		}
		return nil, err
	}

	user := us.modelToSchema(userModel)
	return user, nil
}

<<<<<<< HEAD
func (us *userService) GetAllUsers(tx *gorm.DB, queryParams map[string]string) ([]schemas.User, error) {
	limit, err := utils.GetLimit(queryParams["limit"])
	if err != nil {
		return nil, err
	}
	offset, err := utils.GetOffset(queryParams["offset"])
	if err != nil {
		return nil, err
	}
	sort := utils.GetSort(queryParams["sort"])
=======
func (us *userService) GetAllUsers(tx *gorm.DB, queryParams map[string]interface{}) ([]schemas.User, error) {
	limit := queryParams["limit"].(uint64)
	offset := queryParams["offset"].(uint64)
	sort := queryParams["sort"].(string)
	if sort == "" {
		sort = "role desc"
	}
>>>>>>> 1f6b71d8

	userModels, err := us.userRepository.GetAllUsers(tx, int(limit), int(offset), sort)
	if err != nil {
		us.logger.Errorf("Error getting all users: %v", err.Error())
		return nil, err
	}

	var users []schemas.User
	for _, userModel := range userModels {
		users = append(users, *us.modelToSchema(&userModel))
	}

	return users, nil
}

func (us *userService) GetUserById(tx *gorm.DB, userId int64) (*schemas.User, error) {
	userModel, err := us.userRepository.GetUser(tx, userId)
	if err != nil {
		us.logger.Errorf("Error getting user by id: %v", err.Error())
		if err == gorm.ErrRecordNotFound {
			return nil, ErrUserNotFound
		}
		return nil, err
	}

	user := us.modelToSchema(userModel)

	return user, nil
}

func (us *userService) EditUser(tx *gorm.DB, userId int64, updateInfo *schemas.UserEdit) error {
	currentModel, err := us.GetUserById(tx, userId)
	if err != nil {
		if err == gorm.ErrRecordNotFound {
			return ErrUserNotFound
		}
		us.logger.Errorf("Error getting user by id: %v", err.Error())
		return err
	}

	us.updateModel(currentModel, updateInfo)

	err = us.userRepository.EditUser(tx, currentModel)
	if err != nil {
		us.logger.Errorf("Error editing user: %v", err.Error())
		return err
	}
	return nil
}

func (us *userService) ChangeRole(tx *gorm.DB, userId int64, role types.UserRole) error {
	user, err := us.userRepository.GetUser(tx, userId)
	if err != nil {
		if err == gorm.ErrRecordNotFound {
			return ErrUserNotFound
		}
		us.logger.Errorf("Error getting user by id: %v", err.Error())
		return err
	}
	schema := us.modelToSchema(user)
	schema.Role = role
	err = us.userRepository.EditUser(tx, schema)
	if err != nil {
		us.logger.Errorf("Error changing user role: %v", err.Error())
		return err
	}
	return nil
}

func (us *userService) modelToSchema(user *models.User) *schemas.User {
	if user.Role == "" {
		us.logger.Errorf("")
	}
	return &schemas.User{
		Id:       user.Id,
		Name:     user.Name,
		Surname:  user.Surname,
		Email:    user.Email,
		Username: user.Username,
		Role:     user.Role,
	}
}

func (us *userService) updateModel(curretnModel *schemas.User, updateInfo *schemas.UserEdit) {
	if updateInfo.Email != nil {
		curretnModel.Email = *updateInfo.Email
	}

	if updateInfo.Name != nil {
		curretnModel.Name = *updateInfo.Name
	}

	if updateInfo.Surname != nil {
		curretnModel.Surname = *updateInfo.Surname
	}

	if updateInfo.Username != nil {
		curretnModel.Username = *updateInfo.Username
	}
}

func NewUserService(userRepository repository.UserRepository) UserService {
	log := utils.NewNamedLogger("user_service")
	return &userService{
		userRepository: userRepository,
		logger:         log,
	}
}<|MERGE_RESOLUTION|>--- conflicted
+++ resolved
@@ -45,18 +45,6 @@
 	return user, nil
 }
 
-<<<<<<< HEAD
-func (us *userService) GetAllUsers(tx *gorm.DB, queryParams map[string]string) ([]schemas.User, error) {
-	limit, err := utils.GetLimit(queryParams["limit"])
-	if err != nil {
-		return nil, err
-	}
-	offset, err := utils.GetOffset(queryParams["offset"])
-	if err != nil {
-		return nil, err
-	}
-	sort := utils.GetSort(queryParams["sort"])
-=======
 func (us *userService) GetAllUsers(tx *gorm.DB, queryParams map[string]interface{}) ([]schemas.User, error) {
 	limit := queryParams["limit"].(uint64)
 	offset := queryParams["offset"].(uint64)
@@ -64,7 +52,6 @@
 	if sort == "" {
 		sort = "role desc"
 	}
->>>>>>> 1f6b71d8
 
 	userModels, err := us.userRepository.GetAllUsers(tx, int(limit), int(offset), sort)
 	if err != nil {
